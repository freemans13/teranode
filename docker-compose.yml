--- conflicted
+++ resolved
@@ -177,68 +177,8 @@
       - ./settings_local.conf:/app/settings_local.conf
       - ./data/txblaster1:/app/data
       # - ./data/txblaster.log:/app/data/txblaster.log
-<<<<<<< HEAD
-
-  prometheus:
-=======
-  # tx-blaster-2:
-  #   <<: *ubsv-base
-  #   depends_on:
-  #     - ubsv-1
-  #     - ubsv-2
-  #     - ubsv-3
-  #   environment:
-  #     SETTINGS_CONTEXT: "docker.ci"
-  #     tx_blaster_profilerAddr: ":9092"
-  #     asset_httpAddress: "http://ubsv-2:8090"
-  #     propagation_grpcAddresses: ubsv-1:8084 | ubsv-2:8084 | ubsv-3:8084
-  #     coinbase_grpcAddress: ubsv-2:8093
-  #     coinbase_store: postgres://coinbase2:coinbase2@postgres:5432/coinbase2
-  #     blockchain_store: postgres://miner2:miner2@postgres:5432/ubsv2
-  #     utxostore: postgres://miner2:miner2@postgres:5432/ubsv2
-  #     coinbase_assetGrpcAddress: ubsv-2:8091
-  #     BLASTER_ARGS: "-workers=2"
-  #     p2p_bootstrapAddresses: "/dns4/p2p-bootstrap-1/tcp/9901/p2p/12D3KooWS43tBXaGewmskvL1B82KccLP5JafTvreiJNbHCbZhDnh"
-  #     propagation_quicAddresses: https://ubsv-1:8384 | https://ubsv-2:8384 | https://ubsv-3:8384
-  #   # pass arguments to the command
-  #   command: ["/app/blaster.run", "-workers=10", "-print=0", "-profile=:9092", "-log=0", "-limit=1000", "--quic=false"]
-  #   networks:
-  #     - ubsv-network
-  #   volumes:
-  #     - ./settings_local.conf:/app/settings_local.conf
-  #     - ./data/txblaster2:/app/data
-  #     # - ./data/txblaster.log:/app/data/txblaster.log
-  # tx-blaster-3:
-  #   <<: *ubsv-base
-  #   depends_on:
-  #     - ubsv-1
-  #     - ubsv-2
-  #     - ubsv-3
-  #   environment:
-  #     SETTINGS_CONTEXT: "docker.ci"
-  #     tx_blaster_profilerAddr: ":9092"
-  #     asset_httpAddress: "http://ubsv-3:8090"
-  #     propagation_grpcAddresses: ubsv-1:8084 | ubsv-2:8084 | ubsv-3:8084
-  #     coinbase_grpcAddress: ubsv-3:8093
-  #     coinbase_store: postgres://coinbase3:coinbase3@postgres:5432/coinbase3
-  #     blockchain_store: postgres://miner3:miner3@postgres:5432/ubsv3
-  #     utxostore: postgres://miner3:miner3@postgres:5432/ubsv3
-  #     coinbase_assetGrpcAddress: ubsv-3:8091
-  #     BLASTER_ARGS: "-workers=2"
-  #     p2p_bootstrapAddresses: "/dns4/p2p-bootstrap-1/tcp/9901/p2p/12D3KooWS43tBXaGewmskvL1B82KccLP5JafTvreiJNbHCbZhDnh"
-  #     propagation_quicAddresses: https://ubsv-1:8384 | https://ubsv-2:8384 | https://ubsv-3:8384
-  #   # pass arguments to the command
-  #   command: ["/app/blaster.run", "-workers=10", "-print=0", "-profile=:9092", "-log=0", "-limit=1000", "--quic=false"]
-  #   networks:
-  #     - ubsv-network
-  #   volumes:
-  #     - ./settings_local.conf:/app/settings_local.conf
-  #     - ./data/txblaster2:/app/data
-  #     # - ./data/txblaster.log:/app/data/txblaster.log
-
   prometheus-1:
     container_name: prometheus-1
->>>>>>> 9fa9135b
     image: prom/prometheus:v2.44.0
     mem_limit: 64m
     ports:
