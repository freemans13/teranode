--- conflicted
+++ resolved
@@ -308,12 +308,9 @@
 # Larger values reduce round-trips but use more memory
 blockassembly_parentValidationBatchSize = 1000
 
-<<<<<<< HEAD
-=======
 # Interval for announcing the current subtree when the network is not busy
 # Ensures subtrees are announced at least every N seconds even during low activity
 blockassembly_subtreeAnnouncementInterval = 10s
->>>>>>> 1c1fd8e7
 
 blockchain_grpcAddress                       = localhost:${BLOCKCHAIN_GRPC_PORT}
 blockchain_grpcAddress.docker                = ${clientName}:${BLOCKCHAIN_GRPC_PORT}
