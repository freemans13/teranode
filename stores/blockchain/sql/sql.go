package sql

import (
	"context"
	"net/http"
	"net/url"
	"sync"
	"time"

	"github.com/bitcoin-sv/ubsv/chaincfg"
	"github.com/bitcoin-sv/ubsv/errors"
	"github.com/bitcoin-sv/ubsv/model"
	"github.com/bitcoin-sv/ubsv/ulogger"
	"github.com/bitcoin-sv/ubsv/util"
	"github.com/bitcoin-sv/ubsv/util/usql"
	"github.com/jellydator/ttlcache/v3"
	_ "github.com/lib/pq"
	"github.com/libsv/go-bt/v2/chainhash"
	"github.com/ordishs/gocore"
	_ "modernc.org/sqlite"
)

type SQL struct {
	db            *usql.DB
	engine        util.SQLEngine
	logger        ulogger.Logger
	responseCache *ttlcache.Cache[chainhash.Hash, any]
	cacheTTL      time.Duration
	blocksCache   blockchainCache
	chainParams   *chaincfg.Params
}

func New(logger ulogger.Logger, storeURL *url.URL) (*SQL, error) {
	logger = logger.New("bcsql")

	network, _ := gocore.Config().Get("network", "mainnet")

	params, err := chaincfg.GetChainParams(network)
	if err != nil {
		logger.Fatalf("Unknown network: %s", network)
	}

	db, err := util.InitSQLDB(logger, storeURL)
	if err != nil {
		return nil, errors.NewStorageError("failed to init sql db", err)
	}

	switch util.SQLEngine(storeURL.Scheme) {
	case util.Postgres:
		if err = createPostgresSchema(db); err != nil {
			return nil, errors.NewStorageError("failed to create postgres schema", err)
		}

	case util.Sqlite, util.SqliteMemory:
		if err = createSqliteSchema(db); err != nil {
			return nil, errors.NewStorageError("failed to create sqlite schema", err)
		}

	default:
		return nil, errors.NewStorageError("unknown database engine: %s", storeURL.Scheme)
	}

	s := &SQL{
		db:            db,
		engine:        util.SQLEngine(storeURL.Scheme),
		logger:        logger,
		cacheTTL:      2 * time.Minute,
		responseCache: ttlcache.New[chainhash.Hash, any](ttlcache.WithTTL[chainhash.Hash, any](2 * time.Minute)),
		blocksCache:   *NewBlockchainCache(),
		chainParams:   params,
	}

	err = s.insertGenesisTransaction(logger)
	if err != nil {
		return nil, errors.NewStorageError("failed to insert genesis transaction", err)
	}

	return s, nil
}

func (s *SQL) Health(ctx context.Context, checkLiveness bool) (int, string, error) {
	// Check if the database connection is alive
	err := s.db.PingContext(ctx)
	if err != nil {
		return http.StatusFailedDependency, "Database connection error", err
	}

	return http.StatusOK, "OK", nil
}

func (s *SQL) GetDB() *usql.DB {
	return s.db
}

func (s *SQL) GetDBEngine() util.SQLEngine {
	return s.engine
}

func (s *SQL) Close() error {
	return s.db.Close()
}

func createPostgresSchema(db *usql.DB) error {
	if _, err := db.Exec(`
      CREATE TABLE IF NOT EXISTS state (
	    key            VARCHAR(32) PRIMARY KEY
	    ,data          BYTEA NOT NULL
        ,inserted_at   TIMESTAMPTZ NOT NULL DEFAULT CURRENT_TIMESTAMP
        ,updated_at    TIMESTAMPTZ NULL
	  );
	`); err != nil {
		_ = db.Close()
		return errors.NewStorageError("could not create state table", err)
	}

	if _, err := db.Exec(`
      CREATE TABLE IF NOT EXISTS blocks (
	    id              BIGSERIAL PRIMARY KEY
		,parent_id	    BIGSERIAL REFERENCES blocks(id)
        ,version        INTEGER NOT NULL
	    ,hash           BYTEA NOT NULL
	    ,previous_hash  BYTEA NOT NULL
	    ,merkle_root    BYTEA NOT NULL
        ,block_time     BIGINT NOT NULL
        ,n_bits         BYTEA NOT NULL
        ,nonce          BIGINT NOT NULL
	    ,height         BIGINT NOT NULL
        ,chain_work     BYTEA NOT NULL
		,tx_count       BIGINT NOT NULL
		,size_in_bytes  BIGINT NOT NULL
		,subtree_count  BIGINT NOT NULL
        ,subtrees       BYTEA NOT NULL
        ,coinbase_tx    BYTEA NOT NULL
		,invalid	    BOOLEAN NOT NULL DEFAULT FALSE
        ,mined_set 	    BOOLEAN NOT NULL DEFAULT FALSE
        ,subtrees_set   BOOLEAN NOT NULL DEFAULT FALSE
        ,peer_id	    VARCHAR(64) NOT NULL
    	,inserted_at    TIMESTAMPTZ NOT NULL DEFAULT CURRENT_TIMESTAMP
	  );
	`); err != nil {
		_ = db.Close()
		return errors.NewStorageError("could not create blocks table", err)
	}

	if _, err := db.Exec(`CREATE UNIQUE INDEX IF NOT EXISTS ux_blocks_hash ON blocks (hash);`); err != nil {
		_ = db.Close()
		return errors.NewStorageError("could not create ux_blocks_hash index", err)
	}

	if _, err := db.Exec(`DROP INDEX IF EXISTS pux_blocks_height;`); err != nil {
		_ = db.Close()
		return errors.NewStorageError("could not drop pux_blocks_height index", err)
	}

	if _, err := db.Exec(`CREATE INDEX IF NOT EXISTS idx_chain_work_id ON blocks (chain_work DESC, id ASC);`); err != nil {
		_ = db.Close()
		return errors.NewStorageError("could not create idx_chain_work_id index", err)
	}

	if _, err := db.Exec(`CREATE INDEX IF NOT EXISTS idx_chain_work_peer_id ON blocks (chain_work DESC, peer_id ASC, id ASC);`); err != nil {
		_ = db.Close()
		return errors.NewStorageError("could not create idx_chain_work_peer_id index", err)
	}

	if _, err := db.Exec(`CREATE INDEX IF NOT EXISTS idx_mined_set ON blocks (mined_set) WHERE mined_set = false;`); err != nil {
		_ = db.Close()
		return errors.NewStorageError("could not create idx_mined_set index", err)
	}

	if _, err := db.Exec(`CREATE INDEX IF NOT EXISTS idx_subtrees_set ON blocks (subtrees_set) WHERE subtrees_set = false;`); err != nil {
		_ = db.Close()
		return errors.NewStorageError("could not create idx_subtrees_set index", err)
	}

	if _, err := db.Exec(`CREATE INDEX IF NOT EXISTS idx_height ON blocks (height);`); err != nil {
		_ = db.Close()
		return errors.NewStorageError("could not create idx_height index", err)
	}

	if _, err := db.Exec(`CREATE INDEX IF NOT EXISTS idx_parent_id ON blocks (parent_id);`); err != nil {
		_ = db.Close()
		return errors.NewStorageError("could not create idx_parent_id index", err)
	}

	if _, err := db.Exec(`
		CREATE OR REPLACE FUNCTION reverse_bytes_iter(bytes bytea, length int, midpoint int, index int)
		RETURNS bytea AS
		$$
		  SELECT CASE WHEN index >= midpoint THEN bytes ELSE
			reverse_bytes_iter(
			  set_byte(
				set_byte(bytes, index, get_byte(bytes, length-index)),
				length-index, get_byte(bytes, index)
			  ),
			  length, midpoint, index + 1
			)
		  END;
		$$ LANGUAGE SQL IMMUTABLE;
   `); err != nil {
		_ = db.Close()
		return errors.NewStorageError("could not create block_transactions_map table", err)
	}

	if _, err := db.Exec(`
		CREATE OR REPLACE FUNCTION reverse_bytes(bytes bytea) RETURNS bytea AS
		'SELECT reverse_bytes_iter(bytes, octet_length(bytes)-1, octet_length(bytes)/2, 0)'
		LANGUAGE SQL IMMUTABLE;
	`); err != nil {
		_ = db.Close()
		return errors.NewStorageError("could not create block_transactions_map table", err)
	}

<<<<<<< HEAD
	/*
			// Add the 'fsm_state' column if it doesn't exist
			if _, err := db.Exec(`
		        ALTER TABLE state ADD COLUMN IF NOT EXISTS fsm_state VARCHAR(32) NULL;
		    `); err != nil {
				_ = db.Close()
				return errors.NewStorageError("could not alter state table to add fsm_state column", err)
			}
	*/

=======
>>>>>>> 2c4d51d8
	return nil
}

func createSqliteSchema(db *usql.DB) error {
	if _, err := db.Exec(`
		CREATE TABLE IF NOT EXISTS state (
		 key            VARCHAR(32) PRIMARY KEY
	    ,data           BLOB NOT NULL
        ,inserted_at    TEXT NOT NULL DEFAULT CURRENT_TIMESTAMP
        ,updated_at     TEXT NULL
	  );
	`); err != nil {
		_ = db.Close()
		return errors.NewStorageError("could not create blocks table", err)
	}

	if _, err := db.Exec(`
		CREATE TABLE IF NOT EXISTS blocks (
		 id           INTEGER PRIMARY KEY AUTOINCREMENT
		,parent_id	  INTEGER REFERENCES blocks(id)
        ,version        INTEGER NOT NULL
	    ,hash           BLOB NOT NULL
	    ,previous_hash  BLOB NOT NULL
	    ,merkle_root    BLOB NOT NULL
        ,block_time		BIGINT NOT NULL
        ,n_bits         BLOB NOT NULL
        ,nonce          BIGINT NOT NULL
	    ,height         BIGINT NOT NULL
        ,chain_work     BLOB NOT NULL
		,tx_count       BIGINT NOT NULL
		,size_in_bytes  BIGINT NOT NULL
		,subtree_count  BIGINT NOT NULL
		,subtrees       BLOB NOT NULL
        ,coinbase_tx    BLOB NOT NULL
		,invalid	    BOOLEAN NOT NULL DEFAULT FALSE
	    ,mined_set 	    BOOLEAN NOT NULL DEFAULT FALSE
        ,subtrees_set   BOOLEAN NOT NULL DEFAULT FALSE
     	,peer_id	    VARCHAR(64) NOT NULL
        ,inserted_at    TEXT NOT NULL DEFAULT CURRENT_TIMESTAMP
	  );
	`); err != nil {
		_ = db.Close()
		return errors.NewStorageError("could not create blocks table", err)
	}

	if _, err := db.Exec(`CREATE UNIQUE INDEX IF NOT EXISTS ux_blocks_hash ON blocks (hash);`); err != nil {
		_ = db.Close()
		return errors.NewStorageError("could not create ux_blocks_hash index", err)
	}

	if _, err := db.Exec(`DROP INDEX IF EXISTS pux_blocks_height;`); err != nil {
		_ = db.Close()
		return errors.NewStorageError("could not drop pux_blocks_height index", err)
	}

	if _, err := db.Exec(`CREATE INDEX IF NOT EXISTS idx_chain_work_id ON blocks (chain_work DESC, id ASC);`); err != nil {
		_ = db.Close()
		return errors.NewStorageError("could not create idx_chain_work_id index", err)
	}

	if _, err := db.Exec(`CREATE INDEX IF NOT EXISTS idx_chain_work_peer_id ON blocks (chain_work DESC, peer_id ASC, id ASC);`); err != nil {
		_ = db.Close()
		return errors.NewStorageError("could not create idx_chain_work_peer_id index", err)
	}

	if _, err := db.Exec(`CREATE INDEX IF NOT EXISTS idx_mined_set ON blocks (mined_set) WHERE mined_set = false;`); err != nil {
		_ = db.Close()
		return errors.NewStorageError("could not create idx_mined_set index", err)
	}

	if _, err := db.Exec(`CREATE INDEX IF NOT EXISTS idx_subtrees_set ON blocks (subtrees_set) WHERE subtrees_set = false;`); err != nil {
		_ = db.Close()
		return errors.NewStorageError("could not create idx_subtrees_set index", err)
	}
<<<<<<< HEAD
	/*
	   	// Check if 'fsm_state' column exists, and add it if it doesn't
	   	if _, err := db.Exec(`
	           ALTER TABLE state ADD COLUMN fsm_state VARCHAR(32) NULL;
	       `); err != nil {
	   		// Ignore "duplicate column name" error (SQLite code 1)
	   		if !strings.Contains(err.Error(), "duplicate column name: fsm_state") {
	   			_ = db.Close()
	   			return errors.NewStorageError("could not alter state table to add fsm_state column", err)
	   		}
	   	}
	*/
=======

>>>>>>> 2c4d51d8
	return nil
}

func (s *SQL) insertGenesisTransaction(logger ulogger.Logger) error {
	q := `
		SELECT
	     count(*)
		FROM blocks b
	`

	var (
		err        error
		blockCount uint64
	)

	if err = s.db.QueryRow(q).Scan(
		&blockCount,
	); err != nil {
		return err
	}

	if blockCount == 0 {
		wireGenesisBlock := s.chainParams.GenesisBlock
		// wireGenesisBlock := chaincfg.MainNetParams.GenesisBlock

		genesisBlock, err := model.NewBlockFromMsgBlock(wireGenesisBlock)
		if err != nil {
			return err
		}

		// turn off foreign key checks when inserting the genesis block
		if s.engine == util.Sqlite || s.engine == util.SqliteMemory {
			_, _ = s.db.Exec("PRAGMA foreign_keys = OFF")
		} else if s.engine == util.Postgres {
			_, _ = s.db.Exec("SET session_replication_role = 'replica'")
		}

		_, _, err = s.StoreBlock(context.Background(), genesisBlock, "")
		if err != nil {
			return errors.NewStorageError("failed to insert genesis block", err)
		}

		logger.Infof("genesis block inserted")

		// turn foreign key checks back on
		if s.engine == util.Sqlite || s.engine == util.SqliteMemory {
			_, _ = s.db.Exec("PRAGMA foreign_keys = ON")
		} else if s.engine == util.Postgres {
			_, _ = s.db.Exec("SET session_replication_role = 'origin'")
		}
	}

	return nil
}

type blockchainCache struct {
	enabled     bool
	headers     map[chainhash.Hash]*model.BlockHeader
	metas       map[chainhash.Hash]*model.BlockHeaderMeta
	existsCache map[chainhash.Hash]bool
	chain       []chainhash.Hash
	mutex       sync.RWMutex
	cacheSize   int
}

func NewBlockchainCache() *blockchainCache {
	cacheSize, _ := gocore.Config().GetInt("blockchain_store_cache_size", 200)
	return &blockchainCache{
		enabled:     gocore.Config().GetBool("blockchain_store_cache_enabled", true),
		headers:     make(map[chainhash.Hash]*model.BlockHeader, cacheSize),
		metas:       make(map[chainhash.Hash]*model.BlockHeaderMeta, cacheSize),
		existsCache: make(map[chainhash.Hash]bool, cacheSize),
		chain:       make([]chainhash.Hash, 0, cacheSize),
		cacheSize:   cacheSize,
		mutex:       sync.RWMutex{},
	}
}

func (c *blockchainCache) AddBlockHeader(blockHeader *model.BlockHeader, blockHeaderMeta *model.BlockHeaderMeta) bool {
	if !c.enabled {
		return true
	}

	c.mutex.Lock()
	defer c.mutex.Unlock()

	return c.addBlockHeader(blockHeader, blockHeaderMeta)
}

func (c *blockchainCache) addBlockHeader(blockHeader *model.BlockHeader, blockHeaderMeta *model.BlockHeaderMeta) bool {
	const (
		added    = true
		notAdded = false
	)

	// height := block.Height
	// if len(c.chain) != 0 && height == 0 {
	// 	return false, errors.NewStorageError("block height is 0")
	// }

	c.headers[*blockHeader.Hash()] = blockHeader
	c.metas[*blockHeader.Hash()] = blockHeaderMeta
	c.existsCache[*blockHeader.Hash()] = true

	if len(c.chain) == 0 {
		c.chain = append(c.chain, *blockHeader.Hash())
		return added
	}

	bestBlockHash := c.chain[len(c.chain)-1]
	if *blockHeader.HashPrevBlock == bestBlockHash {
		c.chain = append(c.chain, *blockHeader.Hash())

		// only keep last 200 blocks in cache
		if len(c.chain) >= c.cacheSize {
			oldestHash := c.chain[0]
			delete(c.headers, oldestHash)
			delete(c.metas, oldestHash)
			c.chain = c.chain[1:]
		}

		return added
	}

	return notAdded
}

func (c *blockchainCache) RebuildBlockchain(blockHeaders []*model.BlockHeader, blockHeaderMetas []*model.BlockHeaderMeta) {
	if !c.enabled {
		return
	}

	c.mutex.Lock()
	defer c.mutex.Unlock()

	c.headers = make(map[chainhash.Hash]*model.BlockHeader, c.cacheSize)
	c.metas = make(map[chainhash.Hash]*model.BlockHeaderMeta, c.cacheSize)
	c.existsCache = make(map[chainhash.Hash]bool, c.cacheSize)
	c.chain = c.chain[:0]

	if blockHeaders == nil {
		return
	}

	for i, blockHeader := range blockHeaders {
		c.addBlockHeader(blockHeader, blockHeaderMetas[i])
	}
}
func (s *SQL) ResetResponseCache() {
	s.responseCache.DeleteAll()
}

func (s *SQL) ResetBlocksCache(ctx context.Context) error {
	s.logger.Warnf("Reset")
	defer s.logger.Warnf("Reset completed")

	// empty the cache
	s.blocksCache.RebuildBlockchain(nil, nil)

	bestBlockHeader, _, err := s.GetBestBlockHeader(ctx)
	if err != nil {
		return err
	}

	var (
		blockHeaders     []*model.BlockHeader
		blockHeaderMetas []*model.BlockHeaderMeta
	)

	blockHeaders, blockHeaderMetas, err = s.GetBlockHeaders(ctx, bestBlockHeader.Hash(), uint64(s.blocksCache.cacheSize))
	if err != nil {
		return err
	}

	// re-fill the cache with data from the db
	s.blocksCache.RebuildBlockchain(blockHeaders, blockHeaderMetas)

	return nil
}

func (c *blockchainCache) GetBestBlockHeader() (*model.BlockHeader, *model.BlockHeaderMeta) {
	c.mutex.RLock()
	defer c.mutex.RUnlock()

	if len(c.chain) == 0 {
		return nil, nil
	}

	hash := c.chain[len(c.chain)-1]

	return c.headers[hash], c.metas[hash]
}

func (c *blockchainCache) GetBlockHeader(hash chainhash.Hash) (*model.BlockHeader, *model.BlockHeaderMeta) {
	c.mutex.RLock()
	defer c.mutex.RUnlock()

	blockHeader, ok := c.headers[hash]
	if !ok {
		return nil, nil
	}

	return blockHeader, c.metas[hash]
}

func (c *blockchainCache) GetBlockHeadersFromHeight(height uint32, limit int) ([]*model.BlockHeader, []*model.BlockHeaderMeta) {
	c.mutex.RLock()
	defer c.mutex.RUnlock()

	if len(c.chain) == 0 {
		return nil, nil
	}

	for i, hash := range c.chain {
		meta := c.metas[hash]
		if meta.Height == height {
			if i+limit > len(c.chain) {
				// can't get all the headers requested, so return nothing
				return nil, nil
			}

			headers := make([]*model.BlockHeader, 0, limit)
			metas := make([]*model.BlockHeaderMeta, 0, limit)

			for j := i; j < i+limit; j++ {
				headers = append(headers, c.headers[c.chain[j]])
				metas = append(metas, c.metas[c.chain[j]])
			}

			return headers, metas
		}
	}

	return nil, nil
}

func (c *blockchainCache) GetBlockHeadersByHeight(startHeight, endHeight uint32) ([]*model.BlockHeader, []*model.BlockHeaderMeta) {
	// Not implemented
	return nil, nil
}

func (c *blockchainCache) GetBlockHeaders(blockHashFrom *chainhash.Hash, numberOfHeaders uint64) ([]*model.BlockHeader, []*model.BlockHeaderMeta) {
	c.mutex.RLock()
	defer c.mutex.RUnlock()

	if len(c.chain) == 0 {
		return nil, nil
	}

	// nolint: gosec
	limit := int(numberOfHeaders)

	for i, hash := range c.chain {
		if hash == *blockHashFrom {
			if i < limit {
				// can't get all the headers requested, so return nothing
				return nil, nil
			}

			headers := make([]*model.BlockHeader, 0, limit)
			metas := make([]*model.BlockHeaderMeta, 0, limit)

			for j := i; j > i-limit; j-- {
				headers = append(headers, c.headers[c.chain[j]])
				metas = append(metas, c.metas[c.chain[j]])
			}

			return headers, metas
		}
	}

	return nil, nil
}

func (c *blockchainCache) GetExists(blockHash chainhash.Hash) (bool, bool) {
	c.mutex.RLock()
	defer c.mutex.RUnlock()

	exists, ok := c.existsCache[blockHash]

	return exists, ok
}

func (c *blockchainCache) SetExists(blockHash chainhash.Hash, exists bool) {
	if !c.enabled {
		return
	}

	c.mutex.Lock()
	defer c.mutex.Unlock()

	c.existsCache[blockHash] = exists
}<|MERGE_RESOLUTION|>--- conflicted
+++ resolved
@@ -210,19 +210,6 @@
 		return errors.NewStorageError("could not create block_transactions_map table", err)
 	}
 
-<<<<<<< HEAD
-	/*
-			// Add the 'fsm_state' column if it doesn't exist
-			if _, err := db.Exec(`
-		        ALTER TABLE state ADD COLUMN IF NOT EXISTS fsm_state VARCHAR(32) NULL;
-		    `); err != nil {
-				_ = db.Close()
-				return errors.NewStorageError("could not alter state table to add fsm_state column", err)
-			}
-	*/
-
-=======
->>>>>>> 2c4d51d8
 	return nil
 }
 
@@ -297,22 +284,7 @@
 		_ = db.Close()
 		return errors.NewStorageError("could not create idx_subtrees_set index", err)
 	}
-<<<<<<< HEAD
-	/*
-	   	// Check if 'fsm_state' column exists, and add it if it doesn't
-	   	if _, err := db.Exec(`
-	           ALTER TABLE state ADD COLUMN fsm_state VARCHAR(32) NULL;
-	       `); err != nil {
-	   		// Ignore "duplicate column name" error (SQLite code 1)
-	   		if !strings.Contains(err.Error(), "duplicate column name: fsm_state") {
-	   			_ = db.Close()
-	   			return errors.NewStorageError("could not alter state table to add fsm_state column", err)
-	   		}
-	   	}
-	*/
-=======
-
->>>>>>> 2c4d51d8
+
 	return nil
 }
 
