package pruner

import (
	"bytes"
	"context"
	"sync"
	"sync/atomic"
	"time"

	"github.com/aerospike/aerospike-client-go/v8"
	"github.com/bsv-blockchain/go-bt/v2"
	"github.com/bsv-blockchain/go-bt/v2/chainhash"
	"github.com/bsv-blockchain/teranode/errors"
	"github.com/bsv-blockchain/teranode/settings"
	"github.com/bsv-blockchain/teranode/stores/blob"
	"github.com/bsv-blockchain/teranode/stores/pruner"
	"github.com/bsv-blockchain/teranode/stores/utxo/fields"
	"github.com/bsv-blockchain/teranode/ulogger"
	"github.com/bsv-blockchain/teranode/util"
	"github.com/bsv-blockchain/teranode/util/uaerospike"
	"github.com/ordishs/gocore"
	"github.com/prometheus/client_golang/prometheus"
	"github.com/prometheus/client_golang/prometheus/promauto"
	"golang.org/x/sync/errgroup"
)

// Ensure Store implements the Pruner Service interface
var _ pruner.Service = (*Service)(nil)

var IndexName, _ = gocore.Config().Get("pruner_IndexName", "pruner_dah_index")

// Constants for the pruner service
const (
	// DefaultWorkerCount is the default number of worker goroutines
	DefaultWorkerCount = 4

	// DefaultMaxJobsHistory is the default number of jobs to keep in history
	DefaultMaxJobsHistory = 1000
)

var (
	prometheusMetricsInitOnce  sync.Once
	prometheusUtxoCleanupBatch prometheus.Histogram
)

// Options contains configuration options for the cleanup service
type Options struct {
	// Logger is the logger to use
	Logger ulogger.Logger

	// Ctx is the context to use to signal shutdown
	Ctx context.Context

	// IndexWaiter is used to wait for Aerospike indexes to be built
	IndexWaiter IndexWaiter

	// Client is the Aerospike client to use
	Client *uaerospike.Client

	// ExternalStore is the external blob store to use for external transactions
	ExternalStore blob.Store

	// Namespace is the Aerospike namespace to use
	Namespace string

	// Set is the Aerospike set to use
	Set string

	// WorkerCount is the number of worker goroutines to use
	WorkerCount int

	// MaxJobsHistory is the maximum number of jobs to keep in history
	MaxJobsHistory int

	// GetPersistedHeight returns the last block height processed by block persister
	// Used to coordinate cleanup with block persister progress (can be nil)
	GetPersistedHeight func() uint32
}

// Service manages background jobs for cleaning up records based on block height
type Service struct {
	logger      ulogger.Logger
	settings    *settings.Settings
	client      *uaerospike.Client
	external    blob.Store
	namespace   string
	set         string
	jobManager  *pruner.JobManager
	ctx         context.Context
	indexWaiter IndexWaiter

	// internally reused variables
	queryPolicy      *aerospike.QueryPolicy
	writePolicy      *aerospike.WritePolicy
	batchWritePolicy *aerospike.BatchWritePolicy
	batchPolicy      *aerospike.BatchPolicy

	// getPersistedHeight returns the last block height processed by block persister
	// Used to coordinate cleanup with block persister progress (can be nil)
	getPersistedHeight func() uint32

	// maxConcurrentOperations limits concurrent operations during cleanup processing
	// Auto-detected from Aerospike client connection queue size
	maxConcurrentOperations int
}

// parentUpdateInfo holds accumulated parent update information for batching
type parentUpdateInfo struct {
	key         *aerospike.Key
	childHashes []*chainhash.Hash // Child transactions being deleted
}

// externalFileInfo holds information about external files to delete
type externalFileInfo struct {
	txHash   *chainhash.Hash
	fileType fileformat.FileType
}

// NewService creates a new cleanup service
func NewService(tSettings *settings.Settings, opts Options) (*Service, error) {
	if opts.Logger == nil {
		return nil, errors.NewProcessingError("logger is required")
	}

	if opts.Client == nil {
		return nil, errors.NewProcessingError("client is required")
	}

	if opts.IndexWaiter == nil {
		return nil, errors.NewProcessingError("index waiter is required")
	}

	if opts.Namespace == "" {
		return nil, errors.NewProcessingError("namespace is required")
	}

	if opts.Set == "" {
		return nil, errors.NewProcessingError("set is required")
	}

	if opts.ExternalStore == nil {
		return nil, errors.NewProcessingError("external store is required")
	}

	// Initialize prometheus metrics if not already initialized
	prometheusMetricsInitOnce.Do(func() {
		prometheusUtxoCleanupBatch = promauto.NewHistogram(prometheus.HistogramOpts{
			Name:    "utxo_cleanup_batch_duration_seconds",
			Help:    "Time taken to process a batch of cleanup jobs",
			Buckets: []float64{0.1, 0.5, 1, 2, 5, 10, 30, 60, 120},
		})
	})

	// Use the configured query policy from settings (configured via aerospike_queryPolicy URL)
	queryPolicy := util.GetAerospikeQueryPolicy(tSettings)
	queryPolicy.IncludeBinData = true // Need to include bin data for cleanup processing

	// Use the configured write policy from settings
	writePolicy := util.GetAerospikeWritePolicy(tSettings, 0)

	// Use the configured batch policies from settings
	batchWritePolicy := util.GetAerospikeBatchWritePolicy(tSettings)
	batchWritePolicy.RecordExistsAction = aerospike.UPDATE_ONLY

	// Use the configured batch policy from settings (configured via aerospike_batchPolicy URL)
	batchPolicy := util.GetAerospikeBatchPolicy(tSettings)

	// Determine max concurrent operations:
	// - Use connection queue size as the upper bound (to prevent connection exhaustion)
	// - If setting is configured (non-zero), use the minimum of setting and connection queue size
	// - If setting is 0 or unset, use connection queue size
	connectionQueueSize := opts.Client.GetConnectionQueueSize()
	maxConcurrentOps := connectionQueueSize
	if tSettings.Pruner.UTXOMaxConcurrentOperations > 0 {
		if tSettings.Pruner.UTXOMaxConcurrentOperations < maxConcurrentOps {
			maxConcurrentOps = tSettings.Pruner.UTXOMaxConcurrentOperations
		}
	}

	service := &Service{
		logger:                  opts.Logger,
		settings:                tSettings,
		client:                  opts.Client,
		external:                opts.ExternalStore,
		namespace:               opts.Namespace,
		set:                     opts.Set,
		ctx:                     opts.Ctx,
		indexWaiter:             opts.IndexWaiter,
		queryPolicy:             queryPolicy,
		writePolicy:             writePolicy,
		batchWritePolicy:        batchWritePolicy,
		batchPolicy:             batchPolicy,
		getPersistedHeight:      opts.GetPersistedHeight,
		maxConcurrentOperations: maxConcurrentOps,
	}

	// Create the job processor function
	jobProcessor := func(job *pruner.Job, workerID int) {
		service.processCleanupJob(job, workerID)
	}

	// Create the job manager
	jobManager, err := pruner.NewJobManager(pruner.JobManagerOptions{
		Logger:         opts.Logger,
		WorkerCount:    opts.WorkerCount,
		MaxJobsHistory: opts.MaxJobsHistory,
		JobProcessor:   jobProcessor,
	})
	if err != nil {
		return nil, err
	}

	service.jobManager = jobManager

	return service, nil
}

// Start starts the cleanup service and creates the required index if this has not been done already.  This method
// will return immediately but will not start the workers until the initialization is complete.
//
// The service will start a goroutine to initialize the service and create the required index if it does not exist.
// Once the initialization is complete, the service will start the worker goroutines to process cleanup jobs.
//
// The service will also create a rotating queue of cleanup jobs, which will be processed as the block height
// becomes available.  The rotating queue will always keep the most recent jobs and will drop older
// jobs if the queue is full or there is a job with a higher height.
func (s *Service) Start(ctx context.Context) {
	if ctx == nil {
		ctx = context.Background()
	}

	go func() {
		// All processes wait for the index to be built
		if err := s.indexWaiter.WaitForIndexReady(ctx, IndexName); err != nil {
			s.logger.Errorf("Timeout or error waiting for index to be built: %v", err)
		}

		// Only start job manager after index is built
		s.jobManager.Start(ctx)

		s.logger.Infof("[AerospikeCleanupService] started cleanup service")
	}()
}

// Stop stops the cleanup service and waits for all workers to exit.
// This ensures all goroutines are properly terminated before returning.
func (s *Service) Stop(ctx context.Context) error {
	// Stop the job manager
	s.jobManager.Stop()

	s.logger.Infof("[AerospikeCleanupService] stopped cleanup service")

	return nil
}

// SetPersistedHeightGetter sets the function used to get block persister progress.
// This should be called after service creation to wire up coordination with block persister.
func (s *Service) SetPersistedHeightGetter(getter func() uint32) {
	s.getPersistedHeight = getter
}

// UpdateBlockHeight updates the block height and triggers a cleanup job
func (s *Service) UpdateBlockHeight(blockHeight uint32, done ...chan string) error {
	if blockHeight == 0 {
		return errors.NewProcessingError("block height cannot be zero")
	}

	s.logger.Debugf("[AerospikeCleanupService] Updating block height to %d", blockHeight)

	// Pass the done channel to the job manager
	var doneChan chan string

	if len(done) > 0 {
		doneChan = done[0]
	}

	return s.jobManager.UpdateBlockHeight(blockHeight, doneChan)
}

// processCleanupJob processes a cleanup job
func (s *Service) processCleanupJob(job *pruner.Job, workerID int) {
	// Update job status to running
	job.SetStatus(pruner.JobStatusRunning)
	job.Started = time.Now()

	s.logger.Infof("Worker %d starting cleanup job for block height %d", workerID, job.BlockHeight)

	// BLOCK PERSISTER COORDINATION: Calculate safe cleanup height
	//
	// PROBLEM: Block persister creates .subtree_data files after a delay (BlockPersisterPersistAge blocks).
	// If we delete transactions before block persister creates these files, catchup will fail with
	// "subtree length does not match tx data length" (actually missing transactions).
	//
	// SOLUTION: Limit cleanup to transactions that block persister has already processed:
	//   safe_height = min(requested_cleanup_height, persisted_height + retention)
	//
	// EXAMPLE with retention=288, persisted=100, requested=200:
	//   - Block persister has processed blocks up to height 100
	//   - Those blocks' transactions are in .subtree_data files (safe to delete after retention)
	//   - Safe deletion height = 100 + 288 = 388... but wait, we want to clean height 200
	//   - Since 200 < 388, we can safely proceed with cleaning up to 200
	//
	// EXAMPLE where cleanup would be limited (persisted=50, requested=200, retention=100):
	//   - Block persister only processed up to height 50
	//   - Safe deletion = 50 + 100 = 150
	//   - Requested cleanup of 200 is LIMITED to 150 to protect unpersisted blocks 51-200
	//
	// HEIGHT=0 SPECIAL CASE: If persistedHeight=0, block persister isn't running or hasn't
	// processed any blocks yet. Proceed with normal cleanup without coordination.
	safeCleanupHeight := job.BlockHeight

	if s.getPersistedHeight != nil {
		persistedHeight := s.getPersistedHeight()

		// Only apply limitation if block persister has actually processed blocks (height > 0)
		if persistedHeight > 0 {
			retention := s.settings.GetUtxoStoreBlockHeightRetention()

			// Calculate max safe height: persisted_height + retention
			// Block persister at height N means blocks 0 to N are persisted in .subtree_data files.
			// Those transactions can be safely deleted after retention blocks.
			maxSafeHeight := persistedHeight + retention
			if maxSafeHeight < safeCleanupHeight {
				s.logger.Infof("Worker %d: Limiting cleanup from height %d to %d (persisted: %d, retention: %d)",
					workerID, job.BlockHeight, maxSafeHeight, persistedHeight, retention)
				safeCleanupHeight = maxSafeHeight
			}
		}
	}

	// Create a query statement
	stmt := aerospike.NewStatement(s.namespace, s.set)
<<<<<<< HEAD
	stmt.BinNames = []string{fields.TxID.String(), fields.DeleteAtHeight.String(), fields.Inputs.String(), fields.External.String(), fields.Utxos.String()}
=======
	stmt.BinNames = []string{fields.TxID.String(), fields.DeleteAtHeight.String(), fields.Inputs.String(), fields.External.String(), fields.TotalExtraRecs.String()}
>>>>>>> 5dfbc510

	// Set the filter to find records with a delete_at_height less than or equal to the safe cleanup height
	// This will automatically use the index since the filter is on the indexed bin
	err := stmt.SetFilter(aerospike.NewRangeFilter(fields.DeleteAtHeight.String(), 1, int64(safeCleanupHeight)))
	if err != nil {
		job.SetStatus(pruner.JobStatusFailed)
		job.Error = err
		job.Ended = time.Now()

		s.logger.Errorf("Worker %d: failed to set filter for cleanup job %d: %v", workerID, job.BlockHeight, err)

		return
	}

	// iterate through the results, process each record individually using batchers
	recordset, err := s.client.Query(s.queryPolicy, stmt)
	if err != nil {
		s.logger.Errorf("Worker %d: failed to execute query for cleanup job %d: %v", workerID, job.BlockHeight, err)
		s.markJobAsFailed(job, err)
		return
	}

	defer recordset.Close()

	result := recordset.Results()
	recordCount := atomic.Int64{}

	// Process records in chunks for efficient batch verification of children
	const chunkSize = 1000
	chunk := make([]*aerospike.Result, 0, chunkSize)

	// Use errgroup to process chunks in parallel with controlled concurrency
	chunkGroup := &errgroup.Group{}
	// Limit parallel chunk processing to avoid overwhelming the system
	// Allow up to 10 chunks in parallel (10,000 parent records being processed at once)
	util.SafeSetLimit(chunkGroup, 10)

	// Log initial start
	s.logger.Infof("Worker %d: starting cleanup scan for height %d (delete_at_height <= %d)",
		workerID, job.BlockHeight, safeCleanupHeight)

<<<<<<< HEAD
	// Helper to submit a chunk for processing
	submitChunk := func(chunkToProcess []*aerospike.Result) {
		// Copy chunk for goroutine to avoid race
		chunkCopy := make([]*aerospike.Result, len(chunkToProcess))
		copy(chunkCopy, chunkToProcess)

		chunkGroup.Go(func() error {
			processed, err := s.processRecordChunk(job, workerID, chunkCopy)
			if err != nil {
				return err
			}
			recordCount.Add(int64(processed))
			return nil
		})
	}

	// Get job context for cancellation support
	jobCtx := job.Context()
=======
	// Batch accumulation slices
	batchSize := s.settings.UtxoStore.PrunerDeleteBatcherSize
	parentUpdates := make(map[string]*parentUpdateInfo) // keyed by parent txid
	deletions := make([]*aerospike.Key, 0, batchSize)
	externalFiles := make([]*externalFileInfo, 0, batchSize)
>>>>>>> 5dfbc510

	// Process records and accumulate into chunks
	for {
		// Check for cancellation before processing next chunk
		select {
		case <-jobCtx.Done():
			s.logger.Infof("Worker %d: cleanup job for height %d cancelled", workerID, job.BlockHeight)
			recordset.Close()
<<<<<<< HEAD
			// Process any accumulated chunk before exiting
			if len(chunk) > 0 {
				submitChunk(chunk)
			}
			// Wait for submitted chunks to complete
			if err := chunkGroup.Wait(); err != nil {
				s.logger.Errorf("Worker %d: error in chunks during cancellation: %v", workerID, err)
=======
			// Flush any accumulated operations before exiting (use parent context since jobCtx is cancelled)
			if err := s.flushCleanupBatches(s.ctx, workerID, job.BlockHeight, parentUpdates, deletions, externalFiles); err != nil {
				s.logger.Errorf("Worker %d: error flushing batches during cancellation: %v", workerID, err)
>>>>>>> 5dfbc510
			}
			s.markJobAsFailed(job, errors.NewProcessingError("Worker %d: cleanup job for height %d cancelled", workerID, job.BlockHeight))
			return
		default:
		}

		rec, ok := <-result
		if !ok || rec == nil {
			// Process final chunk if any
			if len(chunk) > 0 {
				submitChunk(chunk)
			}
			break
		}

		chunk = append(chunk, rec)

		// Process chunk when full (in parallel)
		if len(chunk) >= chunkSize {
			submitChunk(chunk)
			chunk = chunk[:0] // Reset chunk
		}
	}

	// Wait for all parallel chunks to complete
	if err := chunkGroup.Wait(); err != nil {
		s.logger.Errorf("Worker %d: error processing chunks: %v", workerID, err)
		s.markJobAsFailed(job, err)
		return
	}

	finalRecordCount := recordCount.Load()

	// Set job status
	job.SetStatus(pruner.JobStatusCompleted)
	job.Ended = time.Now()

	s.logger.Infof("Worker %d completed cleanup job for block height %d in %v, processed %d records",
		workerID, job.BlockHeight, job.Ended.Sub(job.Started), finalRecordCount)

	prometheusUtxoCleanupBatch.Observe(float64(time.Since(job.Started).Microseconds()) / 1_000_000)
}

// processRecordChunk processes a chunk of parent records with batched child verification
func (s *Service) processRecordChunk(job *pruner.Job, workerID int, chunk []*aerospike.Result) (int, error) {
	if len(chunk) == 0 {
		return 0, nil
	}

	// Step 1: Extract ALL unique spending children from chunk
	// For each parent record, we extract all spending child TX hashes from spent UTXOs
	// We must verify EVERY child is stable before deleting the parent
	uniqueSpendingChildren := make(map[string][]byte) // hex hash -> bytes
	parentToChildren := make(map[string][]string)     // parent record key -> child hashes

	for _, rec := range chunk {
		if rec.Err != nil || rec.Record == nil || rec.Record.Bins == nil {
			continue
		}

		// Extract all spending children from this parent's UTXOs
		utxosRaw, hasUtxos := rec.Record.Bins[fields.Utxos.String()]
		if !hasUtxos {
			continue
		}

		utxosList, ok := utxosRaw.([]interface{})
		if !ok {
			continue
		}

		parentKey := rec.Record.Key.String()
		childrenForThisParent := make([]string, 0)

		// Scan all UTXOs for spending data
		for _, utxoRaw := range utxosList {
			utxoBytes, ok := utxoRaw.([]byte)
			if !ok || len(utxoBytes) < 68 { // 32 (utxo hash) + 36 (spending data)
				continue
			}

			// spending_data starts at byte 32, first 32 bytes of spending_data is child TX hash
			childTxHashBytes := utxoBytes[32:64]

			// Check if this is actual spending data (not all zeros)
			hasSpendingData := false
			for _, b := range childTxHashBytes {
				if b != 0 {
					hasSpendingData = true
					break
				}
			}

<<<<<<< HEAD
			if hasSpendingData {
				hexHash := chainhash.Hash(childTxHashBytes).String()
				uniqueSpendingChildren[hexHash] = childTxHashBytes
				childrenForThisParent = append(childrenForThisParent, hexHash)
			}
		}
=======
		// Handle external transactions: add file for deletion
		external, isExternal := bins[fields.External.String()].(bool)
		if isExternal && external {
			// Determine file type: if we found inputs, it's a .tx file, otherwise it's .outputs
			fileType := fileformat.FileTypeOutputs
			if len(inputs) > 0 {
				fileType = fileformat.FileTypeTx
			}
			externalFiles = append(externalFiles, &externalFileInfo{
				txHash:   txHash,
				fileType: fileType,
			})
		}

		// Accumulate deletions: master record + any child records
		deletions = append(deletions, rec.Record.Key)

		// If this is a multi-record transaction, delete all child records
		totalExtraRecs, hasExtraRecs := bins[fields.TotalExtraRecs.String()].(int)
		if hasExtraRecs && totalExtraRecs > 0 {
			// Generate keys for all child records: txid_1, txid_2, ..., txid_N
			for i := 1; i <= totalExtraRecs; i++ {
				childKeySource := uaerospike.CalculateKeySourceInternal(txHash, uint32(i))
				childKey, err := aerospike.NewKey(s.namespace, s.set, childKeySource)
				if err != nil {
					s.logger.Errorf("Worker %d: failed to create child key for %s_%d: %v", workerID, txHash.String(), i, err)
					continue
				}
				deletions = append(deletions, childKey)
			}
			s.logger.Debugf("Worker %d: deleting external tx %s with %d child records", workerID, txHash.String(), totalExtraRecs)
		}

		recordCount++
>>>>>>> 5dfbc510

		if len(childrenForThisParent) > 0 {
			parentToChildren[parentKey] = childrenForThisParent
		}
	}

<<<<<<< HEAD
	// Step 2: Batch verify all unique children (single BatchGet call for entire chunk)
	var safetyMap map[string]bool
	if len(uniqueSpendingChildren) > 0 {
		safetyMap = s.batchVerifyChildrenSafety(uniqueSpendingChildren, job.BlockHeight)
		s.logger.Debugf("Worker %d: batch verified %d unique children from chunk of %d records", workerID, len(uniqueSpendingChildren), len(chunk))
	} else {
		safetyMap = make(map[string]bool)
	}

	// Step 3: Process deletions using the safety map
	g := &errgroup.Group{}
	// Limit concurrent operations within each chunk to avoid overwhelming Aerospike
	// Use configured limit, or default to reasonable concurrency (100) if set to 0
	maxConcurrent := s.settings.Pruner.UTXOMaxConcurrentOperations
	if maxConcurrent == 0 {
		maxConcurrent = 100 // Default reasonable concurrency for record processing
	}
	util.SafeSetLimit(g, maxConcurrent)

	processedCount := atomic.Int64{}

	for _, rec := range chunk {
		currentRec := rec // capture for goroutine
		g.Go(func() error {
			if err := s.processRecordCleanupWithSafetyMap(job, workerID, currentRec, safetyMap, parentToChildren); err != nil {
				return err
			}

			processedCount.Add(1)

			return nil
		})
	}

	if err := g.Wait(); err != nil {
		return 0, err
=======
		// Execute batch when full
		if len(deletions) >= batchSize {
			if err := s.flushCleanupBatches(jobCtx, workerID, job.BlockHeight, parentUpdates, deletions, externalFiles); err != nil {
				s.logger.Errorf("Worker %d: error flushing batches: %v", workerID, err)
				// Continue processing despite flush error - will retry at end
			}
			parentUpdates = make(map[string]*parentUpdateInfo)
			deletions = make([]*aerospike.Key, 0, batchSize)
			externalFiles = make([]*externalFileInfo, 0, batchSize)
		}
	}

	// Flush any remaining operations
	if err := s.flushCleanupBatches(jobCtx, workerID, job.BlockHeight, parentUpdates, deletions, externalFiles); err != nil {
		s.logger.Errorf("Worker %d: error flushing final batches: %v", workerID, err)
		s.markJobAsFailed(job, errors.NewStorageError("failed to flush final batches", err))
		return
>>>>>>> 5dfbc510
	}

	return int(processedCount.Load()), nil
}

// processRecordCleanupWithSafetyMap processes a single record using pre-computed safety map
func (s *Service) processRecordCleanupWithSafetyMap(job *pruner.Job, workerID int, rec *aerospike.Result, safetyMap map[string]bool, parentToChildren map[string][]string) error {
	if rec.Err != nil {
		return errors.NewProcessingError("Worker %d: error reading record for pruner job %d: %v", workerID, job.BlockHeight, rec.Err)
	}

	bins := rec.Record.Bins
	if bins == nil {
		return errors.NewProcessingError("Worker %d: missing bins for record in pruner job %d", workerID, job.BlockHeight)
	}

	txIDBytes, ok := bins[fields.TxID.String()].([]byte)
	if !ok || len(txIDBytes) != 32 {
		return errors.NewProcessingError("Worker %d: invalid or missing txid for record in pruner job %d", workerID, job.BlockHeight)
	}

	txHash, err := chainhash.NewHash(txIDBytes)
	if err != nil {
		return errors.NewProcessingError("Worker %d: invalid txid bytes for record in pruner job %d", workerID, job.BlockHeight)
	}

	// Verify ALL spending children are stable before deleting parent
	// We extract all children from the parent's spent UTXOs and verify EVERY one is stable
	// If even ONE child is unmined or recently mined, we must keep the parent
	parentKey := rec.Record.Key.String()
	childrenHashes, hasChildren := parentToChildren[parentKey]

	if hasChildren && len(childrenHashes) > 0 {
		// Check if ALL children are safe
		for _, childHash := range childrenHashes {
			if !safetyMap[childHash] {
				// At least one child not yet stable - skip deletion for now
				// Parent will be reconsidered in future cleanup passes
				s.logger.Debugf("Worker %d: skipping deletion of parent %s - child %s not yet safe (%d children total)",
					workerID, txHash.String(), childHash[:8], len(childrenHashes))
				return nil
			}
		}

		s.logger.Debugf("Worker %d: all %d children verified stable for parent %s - proceeding with deletion",
			workerID, len(childrenHashes), txHash.String())
	}

	// Safe to delete - get inputs for parent update
	inputs, err := s.getTxInputsFromBins(job, workerID, bins, txHash)
	if err != nil {
		return err
	}

	// Build parent updates and deletions using main's batch accumulation pattern
	parentUpdates := make(map[string]*parentUpdateInfo)

	// Accumulate parent updates
	for _, input := range inputs {
		keySource := uaerospike.CalculateKeySource(input.PreviousTxIDChainHash(), input.PreviousTxOutIndex, s.settings.UtxoStore.UtxoBatchSize)
		parentKeyStr := string(keySource)

		if existing, ok := parentUpdates[parentKeyStr]; ok {
			existing.childHashes = append(existing.childHashes, txHash)
		} else {
			parentKey, err := aerospike.NewKey(s.namespace, s.set, keySource)
			if err != nil {
				return errors.NewProcessingError("Worker %d: failed to create parent key: %v", workerID, err)
			}
			parentUpdates[parentKeyStr] = &parentUpdateInfo{
				key:         parentKey,
				childHashes: []*chainhash.Hash{txHash},
			}
		}
	}

	// Execute parent updates and deletion
	ctx := s.ctx
	if ctx == nil {
		ctx = context.Background()
	}
	if err := s.flushCleanupBatches(ctx, workerID, job.BlockHeight, parentUpdates, []*aerospike.Key{rec.Record.Key}); err != nil {
		return errors.NewProcessingError("Worker %d: error flushing operations for tx %s: %v", workerID, txHash.String(), err)
	}

	return nil
}

// batchVerifyChildrenSafety checks multiple child transactions at once to determine if their parents
// can be safely deleted. This is much more efficient than checking each child individually.
//
// Safety guarantee: A parent can only be deleted if ALL spending children have been mined and stable
// for at least 288 blocks. This prevents orphaning children by ensuring we never delete a parent while
// ANY of its spending children might still be reorganized out of the chain.
//
// The spending children are extracted from the parent's UTXO spending_data (embedded in each spent UTXO).
// This ensures we verify EVERY child that spent any output, not just one representative child.
//
// Parameters:
//   - spendingChildrenHashes: Map of child TX hashes to verify (32 bytes each) - ALL unique children
//   - currentBlockHeight: Current block height for safety window calculation
//
// Returns:
//   - map[string]bool: Map of childHash (hex string) -> isSafe (true = this child is stable)
func (s *Service) batchVerifyChildrenSafety(lastSpenderHashes map[string][]byte, currentBlockHeight uint32) map[string]bool {
	if len(lastSpenderHashes) == 0 {
		return make(map[string]bool)
	}

	safetyMap := make(map[string]bool, len(lastSpenderHashes))

	// Create batch read operations
	batchPolicy := aerospike.NewBatchPolicy()
	batchPolicy.MaxRetries = 3
	batchPolicy.TotalTimeout = 120 * time.Second

	readPolicy := aerospike.NewBatchReadPolicy()
	readPolicy.ReadModeSC = aerospike.ReadModeSCSession

	batchRecords := make([]aerospike.BatchRecordIfc, 0, len(lastSpenderHashes))
	hashToKey := make(map[string]string, len(lastSpenderHashes)) // hex hash -> key for mapping

	for hexHash, hashBytes := range lastSpenderHashes {
		if len(hashBytes) != 32 {
			s.logger.Warnf("[batchVerifyChildrenSafety] Invalid hash length for %s", hexHash)
			safetyMap[hexHash] = false
			continue
		}

		childHash, err := chainhash.NewHash(hashBytes)
		if err != nil {
			s.logger.Warnf("[batchVerifyChildrenSafety] Failed to create hash: %v", err)
			safetyMap[hexHash] = false
			continue
		}

		key, err := aerospike.NewKey(s.namespace, s.set, childHash[:])
		if err != nil {
			s.logger.Warnf("[batchVerifyChildrenSafety] Failed to create key for child %s: %v", childHash.String(), err)
			safetyMap[hexHash] = false
			continue
		}

		batchRecords = append(batchRecords, aerospike.NewBatchRead(
			readPolicy,
			key,
			[]string{fields.UnminedSince.String(), fields.BlockHeights.String()},
		))
		hashToKey[hexHash] = key.String()
	}

	if len(batchRecords) == 0 {
		return safetyMap
	}

	// Execute batch operation
	err := s.client.BatchOperate(batchPolicy, batchRecords)
	if err != nil {
		s.logger.Errorf("[batchVerifyChildrenSafety] Batch operation failed: %v", err)
		// Mark all as unsafe on batch error
		for hexHash := range lastSpenderHashes {
			if _, exists := safetyMap[hexHash]; !exists {
				safetyMap[hexHash] = false
			}
		}
		return safetyMap
	}

	// Process results - use configured retention setting as safety window
	safetyWindow := s.settings.GetUtxoStoreBlockHeightRetention()

	for hexHash, keyStr := range hashToKey {
		// Find the batch record for this key
		var record *aerospike.BatchRecord
		for _, batchRec := range batchRecords {
			if batchRec.BatchRec().Key.String() == keyStr {
				record = batchRec.BatchRec()
				break
			}
		}

		if record == nil {
			safetyMap[hexHash] = false
			continue
		}

		if record.Err != nil {
			// Any error (including child not found) → be conservative, don't delete parent
			// Even if child was deleted, it might be restored during a reorg
			// We only delete parent after POSITIVE verification of child stability
			safetyMap[hexHash] = false
			continue
		}

		if record.Record == nil || record.Record.Bins == nil {
			safetyMap[hexHash] = false
			continue
		}

		bins := record.Record.Bins

		// Check unmined status
		unminedSince, hasUnminedSince := bins[fields.UnminedSince.String()]
		if hasUnminedSince && unminedSince != nil {
			// Child is unmined, not safe
			safetyMap[hexHash] = false
			continue
		}

		// Check block heights
		blockHeightsRaw, hasBlockHeights := bins[fields.BlockHeights.String()]
		if !hasBlockHeights {
			// No block heights, treat as not safe
			safetyMap[hexHash] = false
			continue
		}

		blockHeightsList, ok := blockHeightsRaw.([]interface{})
		if !ok || len(blockHeightsList) == 0 {
			safetyMap[hexHash] = false
			continue
		}

		// Find maximum block height
		var maxChildBlockHeight uint32
		for _, heightRaw := range blockHeightsList {
			height, ok := heightRaw.(int)
			if ok && uint32(height) > maxChildBlockHeight {
				maxChildBlockHeight = uint32(height)
			}
		}

		if maxChildBlockHeight == 0 {
			safetyMap[hexHash] = false
			continue
		}

		// Check if child has been stable long enough
		if currentBlockHeight < maxChildBlockHeight+safetyWindow {
			safetyMap[hexHash] = false
		} else {
			safetyMap[hexHash] = true
		}
	}

	s.logger.Debugf("[batchVerifyChildrenSafety] Verified %d children: %d safe, %d not safe",
		len(safetyMap), countTrue(safetyMap), countFalse(safetyMap))

	return safetyMap
}

// Helper to count true values in map
func countTrue(m map[string]bool) int {
	count := 0
	for _, v := range m {
		if v {
			count++
		}
	}
	return count
}

// Helper to count false values in map
func countFalse(m map[string]bool) int {
	count := 0
	for _, v := range m {
		if !v {
			count++
		}
	}
	return count
}

func (s *Service) getTxInputsFromBins(job *pruner.Job, workerID int, bins aerospike.BinMap, txHash *chainhash.Hash) ([]*bt.Input, error) {
	var inputs []*bt.Input

	// Get the inputs from the record directly
	inputInterfaces, ok := bins[fields.Inputs.String()].([]interface{})
	if !ok {
		return nil, errors.NewProcessingError("Worker %d: missing inputs for record in pruner job %d", workerID, job.BlockHeight)
	}

	inputs = make([]*bt.Input, len(inputInterfaces))

	for i, inputInterface := range inputInterfaces {
		input := inputInterface.([]byte)
		inputs[i] = &bt.Input{}

		if _, err := inputs[i].ReadFrom(bytes.NewReader(input)); err != nil {
			return nil, errors.NewProcessingError("Worker %d: invalid input for record in pruner job %d: %v", workerID, job.BlockHeight, err)
		}
	}

	return inputs, nil
}

func (s *Service) markJobAsFailed(job *pruner.Job, err error) {
	job.SetStatus(pruner.JobStatusFailed)
	job.Error = err
	job.Ended = time.Now()
}

// flushCleanupBatches flushes accumulated parent updates, external file deletions, and Aerospike deletions
func (s *Service) flushCleanupBatches(ctx context.Context, workerID int, blockHeight uint32, parentUpdates map[string]*parentUpdateInfo, deletions []*aerospike.Key, externalFiles []*externalFileInfo) error {
	// Execute parent updates first
	if len(parentUpdates) > 0 {
		if err := s.executeBatchParentUpdates(ctx, workerID, blockHeight, parentUpdates); err != nil {
			return err
		}
	}

	// Delete external files before Aerospike records (fail-safe: if file deletion fails, we keep the record)
	if len(externalFiles) > 0 {
		if err := s.executeBatchExternalFileDeletions(ctx, workerID, blockHeight, externalFiles); err != nil {
			return err
		}
	}

	// Delete Aerospike records last
	if len(deletions) > 0 {
		if err := s.executeBatchDeletions(ctx, workerID, blockHeight, deletions); err != nil {
			return err
		}
	}

	return nil
}

// extractTxHash extracts the transaction hash from record bins
func (s *Service) extractTxHash(bins aerospike.BinMap) (*chainhash.Hash, error) {
	txIDBytes, ok := bins[fields.TxID.String()].([]byte)
	if !ok || len(txIDBytes) != 32 {
		return nil, errors.NewProcessingError("invalid or missing txid")
	}

	txHash, err := chainhash.NewHash(txIDBytes)
	if err != nil {
		return nil, errors.NewProcessingError("invalid txid bytes: %v", err)
	}

	return txHash, nil
}

// extractInputs extracts the transaction inputs from record bins
func (s *Service) extractInputs(job *pruner.Job, workerID int, bins aerospike.BinMap, txHash *chainhash.Hash) ([]*bt.Input, error) {
	return s.getTxInputsFromBins(job, workerID, bins, txHash)
}

// executeBatchParentUpdates executes a batch of parent update operations
func (s *Service) executeBatchParentUpdates(ctx context.Context, workerID int, blockHeight uint32, updates map[string]*parentUpdateInfo) error {
	if len(updates) == 0 {
		return nil
	}

	// Convert map to batch operations
	// Track deleted children by adding child tx hashes to the DeletedChildren map
	mapPolicy := aerospike.DefaultMapPolicy()
	batchRecords := make([]aerospike.BatchRecordIfc, 0, len(updates))

	for _, info := range updates {
		// For each child transaction being deleted, add it to the DeletedChildren map
		ops := make([]*aerospike.Operation, len(info.childHashes))
		for i, childHash := range info.childHashes {
			ops[i] = aerospike.MapPutOp(mapPolicy, fields.DeletedChildren.String(),
				aerospike.NewStringValue(childHash.String()), aerospike.BoolValue(true))
		}

		batchRecords = append(batchRecords, aerospike.NewBatchWrite(s.batchWritePolicy, info.key, ops...))
	}

	// Check context before expensive operation
	select {
	case <-ctx.Done():
		s.logger.Infof("Worker %d: context cancelled, skipping parent update batch", workerID)
		return ctx.Err()
	default:
	}

	// Execute batch
	if err := s.client.BatchOperate(s.batchPolicy, batchRecords); err != nil {
		s.logger.Errorf("Worker %d: batch parent update failed: %v", workerID, err)
		return errors.NewStorageError("batch parent update failed", err)
	}

	// Check for errors
	successCount := 0
	notFoundCount := 0
	errorCount := 0

	for _, rec := range batchRecords {
		if rec.BatchRec().Err != nil {
			// Ignore KEY_NOT_FOUND - parent may have been deleted already
			if rec.BatchRec().Err.Matches(aerospike.ErrKeyNotFound.ResultCode) {
				notFoundCount++
				continue
			}
			// Log other errors
			s.logger.Errorf("Worker %d: parent update error for key %v: %v", workerID, rec.BatchRec().Key, rec.BatchRec().Err)
			errorCount++
		} else {
			successCount++
		}
	}

	// Return error if any individual record operations failed
	if errorCount > 0 {
		return errors.NewStorageError("Worker %d: %d parent update operations failed", workerID, errorCount)
	}

	return nil
}

// executeBatchDeletions executes a batch of deletion operations
func (s *Service) executeBatchDeletions(ctx context.Context, workerID int, blockHeight uint32, keys []*aerospike.Key) error {
	if len(keys) == 0 {
		return nil
	}

	// Create batch delete records
	batchDeletePolicy := aerospike.NewBatchDeletePolicy()
	batchRecords := make([]aerospike.BatchRecordIfc, len(keys))
	for i, key := range keys {
		batchRecords[i] = aerospike.NewBatchDelete(batchDeletePolicy, key)
	}

	// Check context before expensive operation
	select {
	case <-ctx.Done():
		s.logger.Infof("Worker %d: context cancelled, skipping deletion batch", workerID)
		return ctx.Err()
	default:
	}

	// Execute batch
	if err := s.client.BatchOperate(s.batchPolicy, batchRecords); err != nil {
		s.logger.Errorf("Worker %d: batch deletion failed for %d records: %v", workerID, len(keys), err)
		return errors.NewStorageError("batch deletion failed", err)
	}

	// Check for errors and count successes
	successCount := 0
	alreadyDeletedCount := 0
	errorCount := 0

	for _, rec := range batchRecords {
		if rec.BatchRec().Err != nil {
			if rec.BatchRec().Err.Matches(aerospike.ErrKeyNotFound.ResultCode) {
				// Already deleted
				alreadyDeletedCount++
			} else {
				s.logger.Errorf("Worker %d: deletion error for key %v: %v", workerID, rec.BatchRec().Key, rec.BatchRec().Err)
				errorCount++
			}
		} else {
			successCount++
		}
	}

	// Return error if any individual record operations failed
	if errorCount > 0 {
		return errors.NewStorageError("Worker %d: %d deletion operations failed", workerID, errorCount)
	}

	return nil
}

// executeBatchExternalFileDeletions deletes external blob files for transactions being pruned
func (s *Service) executeBatchExternalFileDeletions(ctx context.Context, workerID int, blockHeight uint32, files []*externalFileInfo) error {
	if len(files) == 0 {
		return nil
	}

	successCount := 0
	alreadyDeletedCount := 0
	errorCount := 0

	for _, fileInfo := range files {
		// Check context before each deletion
		select {
		case <-ctx.Done():
			s.logger.Infof("Worker %d: context cancelled, stopping external file deletions", workerID)
			return ctx.Err()
		default:
		}

		// Delete the external file
		err := s.external.Del(ctx, fileInfo.txHash.CloneBytes(), fileInfo.fileType)
		if err != nil {
			if errors.Is(err, errors.ErrNotFound) {
				// Already deleted (by LocalDAH cleanup or previous pruning)
				alreadyDeletedCount++
				s.logger.Debugf("Worker %d: external file for tx %s (type %d) already deleted", workerID, fileInfo.txHash.String(), fileInfo.fileType)
			} else {
				s.logger.Errorf("Worker %d: failed to delete external file for tx %s (type %d): %v", workerID, fileInfo.txHash.String(), fileInfo.fileType, err)
				errorCount++
			}
		} else {
			successCount++
		}
	}

	s.logger.Debugf("Worker %d: external file deletion batch - success: %d, already deleted: %d, errors: %d", workerID, successCount, alreadyDeletedCount, errorCount)

	// Return error if any deletions failed
	if errorCount > 0 {
		return errors.NewStorageError("Worker %d: %d external file deletions failed", workerID, errorCount)
	}

	return nil
}

// ProcessSingleRecord processes a single transaction for cleanup (for testing/manual cleanup)
// This is a simplified wrapper around the batch operations for single-record processing
func (s *Service) ProcessSingleRecord(txHash *chainhash.Hash, inputs []*bt.Input) error {
	if len(inputs) == 0 {
		return nil // No parents to update
	}

	// Build parent updates map
	parentUpdates := make(map[string]*parentUpdateInfo)
	for _, input := range inputs {
		keySource := uaerospike.CalculateKeySource(input.PreviousTxIDChainHash(), input.PreviousTxOutIndex, s.settings.UtxoStore.UtxoBatchSize)
		parentKeyStr := string(keySource)

		if existing, ok := parentUpdates[parentKeyStr]; ok {
			existing.childHashes = append(existing.childHashes, txHash)
		} else {
			parentKey, err := aerospike.NewKey(s.namespace, s.set, keySource)
			if err != nil {
				return errors.NewProcessingError("failed to create parent key", err)
			}
			parentUpdates[parentKeyStr] = &parentUpdateInfo{
				key:         parentKey,
				childHashes: []*chainhash.Hash{txHash},
			}
		}
	}

	// Execute parent updates synchronously
	return s.executeBatchParentUpdates(s.ctx, 0, 0, parentUpdates)
}

// GetJobs returns a copy of the current jobs list (primarily for testing)
func (s *Service) GetJobs() []*pruner.Job {
	return s.jobManager.GetJobs()
}<|MERGE_RESOLUTION|>--- conflicted
+++ resolved
@@ -11,6 +11,7 @@
 	"github.com/bsv-blockchain/go-bt/v2"
 	"github.com/bsv-blockchain/go-bt/v2/chainhash"
 	"github.com/bsv-blockchain/teranode/errors"
+	"github.com/bsv-blockchain/teranode/pkg/fileformat"
 	"github.com/bsv-blockchain/teranode/settings"
 	"github.com/bsv-blockchain/teranode/stores/blob"
 	"github.com/bsv-blockchain/teranode/stores/pruner"
@@ -330,11 +331,7 @@
 
 	// Create a query statement
 	stmt := aerospike.NewStatement(s.namespace, s.set)
-<<<<<<< HEAD
-	stmt.BinNames = []string{fields.TxID.String(), fields.DeleteAtHeight.String(), fields.Inputs.String(), fields.External.String(), fields.Utxos.String()}
-=======
-	stmt.BinNames = []string{fields.TxID.String(), fields.DeleteAtHeight.String(), fields.Inputs.String(), fields.External.String(), fields.TotalExtraRecs.String()}
->>>>>>> 5dfbc510
+	stmt.BinNames = []string{fields.TxID.String(), fields.DeleteAtHeight.String(), fields.Inputs.String(), fields.External.String(), fields.Utxos.String(), fields.TotalExtraRecs.String()}
 
 	// Set the filter to find records with a delete_at_height less than or equal to the safe cleanup height
 	// This will automatically use the index since the filter is on the indexed bin
@@ -376,7 +373,6 @@
 	s.logger.Infof("Worker %d: starting cleanup scan for height %d (delete_at_height <= %d)",
 		workerID, job.BlockHeight, safeCleanupHeight)
 
-<<<<<<< HEAD
 	// Helper to submit a chunk for processing
 	submitChunk := func(chunkToProcess []*aerospike.Result) {
 		// Copy chunk for goroutine to avoid race
@@ -395,13 +391,6 @@
 
 	// Get job context for cancellation support
 	jobCtx := job.Context()
-=======
-	// Batch accumulation slices
-	batchSize := s.settings.UtxoStore.PrunerDeleteBatcherSize
-	parentUpdates := make(map[string]*parentUpdateInfo) // keyed by parent txid
-	deletions := make([]*aerospike.Key, 0, batchSize)
-	externalFiles := make([]*externalFileInfo, 0, batchSize)
->>>>>>> 5dfbc510
 
 	// Process records and accumulate into chunks
 	for {
@@ -410,7 +399,6 @@
 		case <-jobCtx.Done():
 			s.logger.Infof("Worker %d: cleanup job for height %d cancelled", workerID, job.BlockHeight)
 			recordset.Close()
-<<<<<<< HEAD
 			// Process any accumulated chunk before exiting
 			if len(chunk) > 0 {
 				submitChunk(chunk)
@@ -418,11 +406,6 @@
 			// Wait for submitted chunks to complete
 			if err := chunkGroup.Wait(); err != nil {
 				s.logger.Errorf("Worker %d: error in chunks during cancellation: %v", workerID, err)
-=======
-			// Flush any accumulated operations before exiting (use parent context since jobCtx is cancelled)
-			if err := s.flushCleanupBatches(s.ctx, workerID, job.BlockHeight, parentUpdates, deletions, externalFiles); err != nil {
-				s.logger.Errorf("Worker %d: error flushing batches during cancellation: %v", workerID, err)
->>>>>>> 5dfbc510
 			}
 			s.markJobAsFailed(job, errors.NewProcessingError("Worker %d: cleanup job for height %d cancelled", workerID, job.BlockHeight))
 			return
@@ -516,56 +499,18 @@
 				}
 			}
 
-<<<<<<< HEAD
 			if hasSpendingData {
 				hexHash := chainhash.Hash(childTxHashBytes).String()
 				uniqueSpendingChildren[hexHash] = childTxHashBytes
 				childrenForThisParent = append(childrenForThisParent, hexHash)
 			}
 		}
-=======
-		// Handle external transactions: add file for deletion
-		external, isExternal := bins[fields.External.String()].(bool)
-		if isExternal && external {
-			// Determine file type: if we found inputs, it's a .tx file, otherwise it's .outputs
-			fileType := fileformat.FileTypeOutputs
-			if len(inputs) > 0 {
-				fileType = fileformat.FileTypeTx
-			}
-			externalFiles = append(externalFiles, &externalFileInfo{
-				txHash:   txHash,
-				fileType: fileType,
-			})
-		}
-
-		// Accumulate deletions: master record + any child records
-		deletions = append(deletions, rec.Record.Key)
-
-		// If this is a multi-record transaction, delete all child records
-		totalExtraRecs, hasExtraRecs := bins[fields.TotalExtraRecs.String()].(int)
-		if hasExtraRecs && totalExtraRecs > 0 {
-			// Generate keys for all child records: txid_1, txid_2, ..., txid_N
-			for i := 1; i <= totalExtraRecs; i++ {
-				childKeySource := uaerospike.CalculateKeySourceInternal(txHash, uint32(i))
-				childKey, err := aerospike.NewKey(s.namespace, s.set, childKeySource)
-				if err != nil {
-					s.logger.Errorf("Worker %d: failed to create child key for %s_%d: %v", workerID, txHash.String(), i, err)
-					continue
-				}
-				deletions = append(deletions, childKey)
-			}
-			s.logger.Debugf("Worker %d: deleting external tx %s with %d child records", workerID, txHash.String(), totalExtraRecs)
-		}
-
-		recordCount++
->>>>>>> 5dfbc510
 
 		if len(childrenForThisParent) > 0 {
 			parentToChildren[parentKey] = childrenForThisParent
 		}
 	}
 
-<<<<<<< HEAD
 	// Step 2: Batch verify all unique children (single BatchGet call for entire chunk)
 	var safetyMap map[string]bool
 	if len(uniqueSpendingChildren) > 0 {
@@ -602,25 +547,6 @@
 
 	if err := g.Wait(); err != nil {
 		return 0, err
-=======
-		// Execute batch when full
-		if len(deletions) >= batchSize {
-			if err := s.flushCleanupBatches(jobCtx, workerID, job.BlockHeight, parentUpdates, deletions, externalFiles); err != nil {
-				s.logger.Errorf("Worker %d: error flushing batches: %v", workerID, err)
-				// Continue processing despite flush error - will retry at end
-			}
-			parentUpdates = make(map[string]*parentUpdateInfo)
-			deletions = make([]*aerospike.Key, 0, batchSize)
-			externalFiles = make([]*externalFileInfo, 0, batchSize)
-		}
-	}
-
-	// Flush any remaining operations
-	if err := s.flushCleanupBatches(jobCtx, workerID, job.BlockHeight, parentUpdates, deletions, externalFiles); err != nil {
-		s.logger.Errorf("Worker %d: error flushing final batches: %v", workerID, err)
-		s.markJobAsFailed(job, errors.NewStorageError("failed to flush final batches", err))
-		return
->>>>>>> 5dfbc510
 	}
 
 	return int(processedCount.Load()), nil
@@ -697,12 +623,46 @@
 		}
 	}
 
+	// Handle external transactions: add file for deletion
+	externalFiles := make([]*externalFileInfo, 0)
+	external, isExternal := bins[fields.External.String()].(bool)
+	if isExternal && external {
+		// Determine file type: if we found inputs, it's a .tx file, otherwise it's .outputs
+		fileType := fileformat.FileTypeOutputs
+		if len(inputs) > 0 {
+			fileType = fileformat.FileTypeTx
+		}
+		externalFiles = append(externalFiles, &externalFileInfo{
+			txHash:   txHash,
+			fileType: fileType,
+		})
+	}
+
+	// Accumulate deletions: master record + any child records
+	deletions := []*aerospike.Key{rec.Record.Key}
+
+	// If this is a multi-record transaction, delete all child records
+	totalExtraRecs, hasExtraRecs := bins[fields.TotalExtraRecs.String()].(int)
+	if hasExtraRecs && totalExtraRecs > 0 {
+		// Generate keys for all child records: txid_1, txid_2, ..., txid_N
+		for i := 1; i <= totalExtraRecs; i++ {
+			childKeySource := uaerospike.CalculateKeySourceInternal(txHash, uint32(i))
+			childKey, err := aerospike.NewKey(s.namespace, s.set, childKeySource)
+			if err != nil {
+				s.logger.Errorf("Worker %d: failed to create child key for %s_%d: %v", workerID, txHash.String(), i, err)
+				continue
+			}
+			deletions = append(deletions, childKey)
+		}
+		s.logger.Debugf("Worker %d: deleting external tx %s with %d child records", workerID, txHash.String(), totalExtraRecs)
+	}
+
 	// Execute parent updates and deletion
 	ctx := s.ctx
 	if ctx == nil {
 		ctx = context.Background()
 	}
-	if err := s.flushCleanupBatches(ctx, workerID, job.BlockHeight, parentUpdates, []*aerospike.Key{rec.Record.Key}); err != nil {
+	if err := s.flushCleanupBatches(ctx, workerID, job.BlockHeight, parentUpdates, deletions, externalFiles); err != nil {
 		return errors.NewProcessingError("Worker %d: error flushing operations for tx %s: %v", workerID, txHash.String(), err)
 	}
 
@@ -897,20 +857,62 @@
 func (s *Service) getTxInputsFromBins(job *pruner.Job, workerID int, bins aerospike.BinMap, txHash *chainhash.Hash) ([]*bt.Input, error) {
 	var inputs []*bt.Input
 
-	// Get the inputs from the record directly
-	inputInterfaces, ok := bins[fields.Inputs.String()].([]interface{})
-	if !ok {
-		return nil, errors.NewProcessingError("Worker %d: missing inputs for record in pruner job %d", workerID, job.BlockHeight)
-	}
-
-	inputs = make([]*bt.Input, len(inputInterfaces))
-
-	for i, inputInterface := range inputInterfaces {
-		input := inputInterface.([]byte)
-		inputs[i] = &bt.Input{}
-
-		if _, err := inputs[i].ReadFrom(bytes.NewReader(input)); err != nil {
-			return nil, errors.NewProcessingError("Worker %d: invalid input for record in pruner job %d: %v", workerID, job.BlockHeight, err)
+	external, ok := bins[fields.External.String()].(bool)
+	if ok && external {
+		// transaction is external, we need to get the data from the external store
+		txBytes, err := s.external.Get(s.ctx, txHash.CloneBytes(), fileformat.FileTypeTx)
+		if err != nil {
+			if errors.Is(err, errors.ErrNotFound) {
+				// Check if outputs exist (sometimes only outputs are stored)
+				exists, err := s.external.Exists(s.ctx, txHash.CloneBytes(), fileformat.FileTypeOutputs)
+				if err != nil {
+					return nil, errors.NewProcessingError("Worker %d: error checking existence of outputs for external tx %s in cleanup job %d: %v", workerID, txHash.String(), job.BlockHeight, err)
+				}
+
+				if exists {
+					// Only outputs exist, no inputs needed for cleanup
+					return nil, nil
+				}
+
+				// External blob already deleted (by LocalDAH or previous cleanup), just need to delete Aerospike record
+				s.logger.Debugf("Worker %d: external tx %s already deleted from blob store for cleanup job %d, proceeding to delete Aerospike record",
+					workerID, txHash.String(), job.BlockHeight)
+				return []*bt.Input{}, nil
+			}
+			// Other errors should still be reported
+			return nil, errors.NewProcessingError("Worker %d: error getting external tx %s for cleanup job %d: %v", workerID, txHash.String(), job.BlockHeight, err)
+		}
+
+		tx, err := bt.NewTxFromBytes(txBytes)
+		if err != nil {
+			return nil, errors.NewProcessingError("Worker %d: invalid tx bytes for external tx %s in cleanup job %d: %v", workerID, txHash.String(), job.BlockHeight, err)
+		}
+
+		inputs = tx.Inputs
+	} else {
+		// get the inputs from the record directly
+		inputsValue := bins[fields.Inputs.String()]
+		if inputsValue == nil {
+			// Inputs field might be nil for certain records (e.g., coinbase)
+			return []*bt.Input{}, nil
+		}
+
+		inputInterfaces, ok := inputsValue.([]interface{})
+		if !ok {
+			// Log more helpful error with actual type
+			return nil, errors.NewProcessingError("Worker %d: inputs field has unexpected type %T (expected []interface{}) for record in cleanup job %d",
+				workerID, inputsValue, job.BlockHeight)
+		}
+
+		inputs = make([]*bt.Input, len(inputInterfaces))
+
+		for i, inputInterface := range inputInterfaces {
+			input := inputInterface.([]byte)
+			inputs[i] = &bt.Input{}
+
+			if _, err := inputs[i].ReadFrom(bytes.NewReader(input)); err != nil {
+				return nil, errors.NewProcessingError("Worker %d: invalid input for record in cleanup job %d: %v", workerID, job.BlockHeight, err)
+			}
 		}
 	}
 
