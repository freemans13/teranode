--- conflicted
+++ resolved
@@ -6,17 +6,13 @@
 	"fmt"
 	"time"
 
-<<<<<<< HEAD
-	"github.com/bitcoin-sv/ubsv/stores/utxo/meta"
-=======
 	"errors"
->>>>>>> 48bb48de
 
 	"github.com/TAAL-GmbH/arc/api"
 	"github.com/TAAL-GmbH/arc/validator" // TODO move this to UBSV repo - add recover to validation
-	"github.com/bitcoin-sv/ubsv/errors"
 	"github.com/bitcoin-sv/ubsv/services/blockassembly"
 	"github.com/bitcoin-sv/ubsv/stores/utxo"
+	"github.com/bitcoin-sv/ubsv/stores/utxo/meta"
 	"github.com/bitcoin-sv/ubsv/tracing"
 	"github.com/bitcoin-sv/ubsv/ulogger"
 	"github.com/bitcoin-sv/ubsv/util"
@@ -36,6 +32,11 @@
 	MaxTxSigopsCountPolicyAfterGenesis = ^uint32(0) // UINT32_MAX
 )
 
+var (
+	ErrBadRequest = errors.New("VALIDATOR_BAD_REQUEST")
+	ErrInternal   = errors.New("VALIDATOR_INTERNAL")
+)
+
 type Validator struct {
 	txValidator            TxValidator
 	logger                 ulogger.Logger
@@ -51,11 +52,7 @@
 type TxValidator struct {
 }
 
-<<<<<<< HEAD
 func New(ctx context.Context, logger ulogger.Logger, store utxo.Store) (Interface, error) {
-=======
-func New(ctx context.Context, logger ulogger.Logger, store utxostore.Interface, txMetaStore txmeta.Store) (Interface, error) {
->>>>>>> 48bb48de
 	initPrometheusMetrics()
 
 	ba := blockassembly.NewClient(ctx, logger)
@@ -153,11 +150,11 @@
 	}(&spentUtxos)
 
 	if tx.IsCoinbase() {
-		return errors.New(errors.ERR_PROCESSING, "[Validate][%s] coinbase transactions are not supported", tx.TxIDChainHash().String())
+		return errors.Join(ErrBadRequest, fmt.Errorf("[Validate][%s] coinbase transactions are not supported", tx.TxIDChainHash().String()))
 	}
 
 	if err = v.validateTransaction(traceSpan, tx, blockHeight); err != nil {
-		return errors.New(errors.ERR_PROCESSING, "[Validate][%s] error validating transaction: %v", tx.TxID(), err)
+		return errors.Join(ErrBadRequest, fmt.Errorf("[Validate][%s] error validating transaction: %v", tx.TxID(), err))
 	}
 
 	// decouple the tracing context to not cancel the context when finalize the block assembly
@@ -181,12 +178,12 @@
 	// TODO make this stricter, checking whether this utxo was already spent by the same tx and return early if so
 	//      do not allow any utxo be spent more than once
 	if spentUtxos, err = v.spendUtxos(setSpan, tx); err != nil {
-		return errors.New(errors.ERR_PROCESSING, "[Validate][%s] error spending utxos: %v", tx.TxID(), err)
-	}
-
-	txMetaData, err := v.storeTxInUtxoMap(setSpan, tx)
+		return errors.Join(ErrInternal, fmt.Errorf("[Validate][%s] error spending utxos: %v", tx.TxID(), err))
+	}
+
+	txMetaData, err := v.registerTxInMetaStore(setSpan, tx, spentUtxos)
 	if err != nil {
-		if errors.Is(err, errors.ErrUtxoAlreadyExists) {
+		if errors.Is(err, utxo.NewErrTxmetaAlreadyExists(tx.TxIDChainHash())) {
 			// stop all processing, this transaction has already been validated and passed into the block assembly
 			v.logger.Debugf("[Validate][%s] tx already exists in metaStore, not sending to block assembly: %v", tx.TxIDChainHash().String(), err)
 			return nil
@@ -196,7 +193,7 @@
 		if reverseErr := v.reverseSpends(setSpan, spentUtxos); reverseErr != nil {
 			err = errors.Join(err, fmt.Errorf("error reversing utxo spends: %v", reverseErr))
 		}
-		return errors.New(errors.ERR_PROCESSING, "error registering tx in metaStore: %v", err)
+		return errors.Join(ErrInternal, fmt.Errorf("error registering tx in metaStore: %v", err))
 	}
 
 	if !v.blockAssemblyDisabled {
@@ -211,7 +208,7 @@
 			Fee:           txMetaData.Fee,
 			Size:          uint64(tx.Size()),
 		}, spentUtxos); err != nil {
-			err = errors.New(errors.ERR_PROCESSING, "error sending tx to block assembler: %v", err)
+			err = errors.Join(ErrInternal, fmt.Errorf("error sending tx to block assembler: %v", err))
 
 			if reverseErr := v.reverseTxMetaStore(setSpan, tx.TxIDChainHash()); err != nil {
 				err = errors.Join(err, fmt.Errorf("error reversing tx meta utxoStore: %v", reverseErr))
@@ -224,6 +221,31 @@
 			setSpan.RecordError(err)
 			return err
 		}
+	}
+
+	// if the block assembly creates utxos, then we don't need to do it here
+	// then we store the new utxos from the tx
+	err = v.storeUtxos(setSpan.Ctx, tx)
+	if err != nil {
+		v.logger.Errorf("[Validate][%s] error storing tx in utxo utxoStore: %v", tx.TxIDChainHash().String(), err)
+
+		// TODO We need to make sure that these actions are actually completed
+		//      Push into a queue to be processed later?
+
+		if err = v.blockAssembler.RemoveTx(setSpan.Ctx, tx.TxIDChainHash()); err != nil {
+			err = errors.Join(ErrInternal, err, fmt.Errorf("error removing tx from block assembly: %v", err))
+		}
+
+		if err = v.reverseTxMetaStore(setSpan, tx.TxIDChainHash()); err != nil {
+			err = errors.Join(ErrInternal, err, fmt.Errorf("error reversing tx meta utxoStore: %v", err))
+		}
+
+		if reverseErr := v.reverseSpends(setSpan, spentUtxos); reverseErr != nil {
+			err = errors.Join(ErrInternal, err, fmt.Errorf("error reversing utxo spends: %v", reverseErr))
+		}
+
+		setSpan.RecordError(err)
+		return err
 	}
 
 	return nil
@@ -253,7 +275,32 @@
 	return err
 }
 
-func (v *Validator) storeTxInUtxoMap(traceSpan tracing.Span, tx *bt.Tx) (*meta.Data, error) {
+func (v *Validator) storeUtxos(ctx context.Context, tx *bt.Tx) error {
+	start, stat, ctx := util.StartStatFromContext(ctx, "storeUtxos")
+	storeUtxosSpan := tracing.Start(ctx, "Validator:storeUtxos")
+	defer func() {
+		stat.AddTime(start)
+		storeUtxosSpan.Finish()
+		prometheusTransactionStoreUtxos.Observe(float64(time.Since(start).Microseconds()) / 1_000_000)
+	}()
+
+	_, err := v.utxoStore.Create(storeUtxosSpan.Ctx, tx)
+	if err != nil {
+
+		// TODO #144
+		// add the tx to the fail queue and process ASAP?
+
+		// TODO remove from tx meta store?
+		// TRICKY - we've sent the tx to block assembly - we can't undo that?
+		// the reverseSpends need to be given the outputs not the spends
+		// v.reverseSpends(traceSpan, spentUtxos)
+		return fmt.Errorf("error storing tx %s in utxo utxoStore: %v", tx.TxIDChainHash().String(), err)
+	}
+
+	return nil
+}
+
+func (v *Validator) registerTxInMetaStore(traceSpan tracing.Span, tx *bt.Tx, spentUtxos []*utxo.Spend) (*meta.Data, error) {
 	start, stat, ctx := util.StartStatFromContext(traceSpan.Ctx, "registerTxInMetaStore")
 	defer func() {
 		stat.AddTime(start)
@@ -265,7 +312,15 @@
 
 	data, err := v.utxoStore.Create(ctx, tx)
 	if err != nil {
-		return nil, err
+		if errors.Is(err, utxo.NewErrTxmetaAlreadyExists(tx.TxIDChainHash())) {
+			// this does not need to be a warning, it's just a duplicate validation request
+			return nil, err
+		}
+
+		if reverseErr := v.reverseSpends(txMetaSpan, spentUtxos); reverseErr != nil {
+			err = errors.Join(err, fmt.Errorf("error reversing utxos: %v", reverseErr))
+		}
+		return data, fmt.Errorf("error sending tx %s to txmetaStore: %w", tx.TxIDChainHash().String(), err)
 	}
 
 	if v.txMetaKafkaChan != nil {
@@ -322,19 +377,14 @@
 		traceSpan.RecordError(err)
 
 		// check whether this is a double spend error
-<<<<<<< HEAD
-		spentErr := errors.New(errors.ERR_UTXO_SPENT, "")
-=======
-
-		var spentErr *utxostore.ErrSpent
->>>>>>> 48bb48de
+
+		var spentErr *utxo.ErrSpent
 		ok := errors.As(err, &spentErr)
 		if ok {
 			// remove the spending tx from the block assembly and freeze it
 			// TODO implement freezing in utxo store
-			spendingTxID, ok := spentErr.Data["spendingTxID"].(*chainhash.Hash)
-			if ok && spendingTxID != nil {
-				err = v.blockAssembler.RemoveTx(ctx, spendingTxID)
+			if spentErr.SpendingTxID != nil {
+				err = v.blockAssembler.RemoveTx(ctx, spentErr.SpendingTxID)
 				if err != nil {
 					v.logger.Errorf("validator: UTXO Store remove tx failed: %v", err)
 				}
@@ -399,24 +449,15 @@
 		return nil
 	}
 
-	outpoints := make([]*meta.PreviousOutput, len(tx.Inputs))
-
-	for i, input := range tx.Inputs {
-		outpoints[i] = &meta.PreviousOutput{
-			PreviousTxID: *input.PreviousTxIDChainHash(),
-			Vout:         input.PreviousTxOutIndex,
-		}
-	}
-
-	if err := v.utxoStore.PreviousOutputsDecorate(ctx, outpoints); err != nil {
-		return fmt.Errorf("can't extend transaction  %s: %w", tx.TxIDChainHash().String(), err)
-	}
-
-	for i, input := range tx.Inputs {
-		input.PreviousTxScript = bscript.NewFromBytes(outpoints[i].LockingScript)
-		input.PreviousTxSatoshis = outpoints[i].Satoshis
-	}
-
+	for _, input := range tx.Inputs {
+		prevTx, err := v.utxoStore.GetMeta(ctx, input.PreviousTxIDChainHash())
+		if err != nil {
+			return fmt.Errorf("can't get txmeta for tx: %w", err)
+		}
+		prevOut := prevTx.Tx.Outputs[input.PreviousTxOutIndex]
+		input.PreviousTxScript = prevOut.LockingScript
+		input.PreviousTxSatoshis = prevOut.Satoshis
+	}
 	return nil
 }
 
