package blockpersister

import (
	"bufio"
	"context"
	"encoding/binary"
	"io"
	"time"

	"github.com/bitcoin-sv/ubsv/errors"
	utxo_model "github.com/bitcoin-sv/ubsv/services/blockpersister/utxoset/model"
	"github.com/bitcoin-sv/ubsv/stores/blob/options"
	"github.com/bitcoin-sv/ubsv/stores/utxo/meta"
	"github.com/bitcoin-sv/ubsv/tracing"
	"github.com/bitcoin-sv/ubsv/ulogger"
	"github.com/bitcoin-sv/ubsv/util"
	"github.com/libsv/go-bt/v2"
	"github.com/libsv/go-bt/v2/chainhash"
	"github.com/opentracing/opentracing-go"
	"github.com/ordishs/gocore"
)

func (u *Server) ProcessSubtree(ctx context.Context, subtreeHash chainhash.Hash, coinbaseTx *bt.Tx, utxoDiff *utxo_model.UTXODiff) error {
	startTotal, stat, ctx := tracing.StartStatFromContext(ctx, "validateSubtreeBlobInternal")
	span, spanCtx := opentracing.StartSpanFromContext(ctx, "BlockValidation:validateSubtree")
	span.LogKV("subtree", subtreeHash.String())
	defer func() {
		span.Finish()
		stat.AddTime(startTotal)
		prometheusBlockPersisterValidateSubtree.Inc()
	}()

	// 1. get the subtree from the subtree store
	subtreeReader, err := u.subtreeStore.GetIoReader(ctx, subtreeHash.CloneBytes())
	if err != nil {
<<<<<<< HEAD
		return errors.New(errors.ERR_STORAGE_ERROR, "error getting subtree %s from store", subtreeHash.String(), err)
=======
		return errors.NewStorageError("[BlockPersister] error getting subtree %s from store", subtreeHash.String(), err)
>>>>>>> ef00f3cf
	}
	defer func() {
		_ = subtreeReader.Close()
	}()

	subtree := util.Subtree{}
	err = subtree.DeserializeFromReader(subtreeReader)
	if err != nil {
<<<<<<< HEAD
		return errors.New(errors.ERR_PROCESSING, "error deserializing subtree %s", subtreeHash.String(), err)
=======
		return errors.NewProcessingError("[BlockPersister] error deserializing subtree", err)
>>>>>>> ef00f3cf
	}

	// Get the subtree hashes if they were passed in (SubtreeFound() passes them in, BlockFound does not)
	// 2. create a slice of MissingTxHashes for all the txs in the subtree
	txHashes := make([]chainhash.Hash, len(subtree.Nodes))

	for i := 0; i < len(subtree.Nodes); i++ {
		txHashes[i] = subtree.Nodes[i].Hash
	}

	// txMetaSlice will be populated with the txMeta data for each txHash
	txMetaSlice := make([]*meta.Data, len(txHashes))

	// The first tx is the coinbase tx
	txMetaSlice[0] = &meta.Data{Tx: coinbaseTx}

	// unlike many other lists, this needs to be a pointer list, because a lot of values could be empty = nil

	batched := gocore.Config().GetBool("blockvalidation_batchMissingTransactions", true)

	// 2. ...then attempt to load the txMeta from the store (i.e - aerospike in production)
	missed, err := u.processTxMetaUsingStore(spanCtx, txHashes, txMetaSlice, batched)
	if err != nil {
<<<<<<< HEAD
		return errors.New(errors.ERR_STORAGE_ERROR, "error getting tx meta from store for subtree %s", subtreeHash.String(), err)
	}

	if missed > 0 {
		return errors.New(errors.ERR_STORAGE_ERROR, "failed to get tx meta from store for subtree %s", subtreeHash.String())
=======
		return errors.NewServiceError("[validateSubtreeInternal][%s] failed to get tx meta from store", subtreeHash.String(), err)
	}

	if missed > 0 {
		return errors.NewServiceError("[validateSubtreeInternal][%s] failed to get tx meta from store", subtreeHash.String())
>>>>>>> ef00f3cf
	}

	reader, writer := io.Pipe()

	go WriteTxs(u.logger, writer, txMetaSlice, utxoDiff)

	// Items with TTL get written to base folder, so we need to set the TTL here and will remove it when the file is written.
	// With the lustre store, removing the TTL will move the file to the S3 folder which tells lustre to move it to an S3 bucket on AWS.
	if err := u.blockStore.SetFromReader(ctx, subtreeHash[:], reader, options.WithFileExtension("subtree"), options.WithTTL(24*time.Hour)); err != nil {
<<<<<<< HEAD
		return errors.New(errors.ERR_STORAGE_ERROR, "error persisting subtree %s", subtreeHash.String(), err)
=======
		return errors.NewStorageError("[BlockPersister] error persisting subtree", err)
>>>>>>> ef00f3cf
	}

	if err = u.blockStore.SetTTL(ctx, subtreeHash[:], 0, options.WithFileExtension("subtree")); err != nil {
		return errors.New(errors.ERR_STORAGE_ERROR, "error persisting subtree %s", subtreeHash.String(), err)
	}

	return nil
}

func WriteTxs(logger ulogger.Logger, writer *io.PipeWriter, txMetaSlice []*meta.Data, utxoDiff *utxo_model.UTXODiff) {
	bufferedWriter := bufio.NewWriter(writer)

	defer func() {
		// Flush the buffer and close the writer with error handling
		if err := bufferedWriter.Flush(); err != nil {
			logger.Errorf("error flushing writer: %v", err)
			writer.CloseWithError(err)
			return
		}

		if err := writer.Close(); err != nil {
			logger.Errorf("error closing writer: %v", err)
		}
	}()

	// Write the number of txs in the subtree
	//      this makes it impossible to stream directly from S3 to the client
	if err := binary.Write(bufferedWriter, binary.LittleEndian, uint32(len(txMetaSlice))); err != nil {
		logger.Errorf("error writing number of txs: %v", err)
		writer.CloseWithError(err)
		return
	}

	for i := 0; i < len(txMetaSlice); i++ {
		if _, err := bufferedWriter.Write(txMetaSlice[i].Tx.Bytes()); err != nil {
			logger.Errorf("error writing tx: %v", err)
			writer.CloseWithError(err)
			return
		}

		if utxoDiff != nil {
			// Process the utxo diff...
			utxoDiff.ProcessTx(txMetaSlice[i].Tx)
		}
	}
}<|MERGE_RESOLUTION|>--- conflicted
+++ resolved
@@ -33,11 +33,7 @@
 	// 1. get the subtree from the subtree store
 	subtreeReader, err := u.subtreeStore.GetIoReader(ctx, subtreeHash.CloneBytes())
 	if err != nil {
-<<<<<<< HEAD
-		return errors.New(errors.ERR_STORAGE_ERROR, "error getting subtree %s from store", subtreeHash.String(), err)
-=======
 		return errors.NewStorageError("[BlockPersister] error getting subtree %s from store", subtreeHash.String(), err)
->>>>>>> ef00f3cf
 	}
 	defer func() {
 		_ = subtreeReader.Close()
@@ -46,11 +42,7 @@
 	subtree := util.Subtree{}
 	err = subtree.DeserializeFromReader(subtreeReader)
 	if err != nil {
-<<<<<<< HEAD
-		return errors.New(errors.ERR_PROCESSING, "error deserializing subtree %s", subtreeHash.String(), err)
-=======
 		return errors.NewProcessingError("[BlockPersister] error deserializing subtree", err)
->>>>>>> ef00f3cf
 	}
 
 	// Get the subtree hashes if they were passed in (SubtreeFound() passes them in, BlockFound does not)
@@ -74,19 +66,11 @@
 	// 2. ...then attempt to load the txMeta from the store (i.e - aerospike in production)
 	missed, err := u.processTxMetaUsingStore(spanCtx, txHashes, txMetaSlice, batched)
 	if err != nil {
-<<<<<<< HEAD
-		return errors.New(errors.ERR_STORAGE_ERROR, "error getting tx meta from store for subtree %s", subtreeHash.String(), err)
-	}
-
-	if missed > 0 {
-		return errors.New(errors.ERR_STORAGE_ERROR, "failed to get tx meta from store for subtree %s", subtreeHash.String())
-=======
 		return errors.NewServiceError("[validateSubtreeInternal][%s] failed to get tx meta from store", subtreeHash.String(), err)
 	}
 
 	if missed > 0 {
 		return errors.NewServiceError("[validateSubtreeInternal][%s] failed to get tx meta from store", subtreeHash.String())
->>>>>>> ef00f3cf
 	}
 
 	reader, writer := io.Pipe()
@@ -96,15 +80,11 @@
 	// Items with TTL get written to base folder, so we need to set the TTL here and will remove it when the file is written.
 	// With the lustre store, removing the TTL will move the file to the S3 folder which tells lustre to move it to an S3 bucket on AWS.
 	if err := u.blockStore.SetFromReader(ctx, subtreeHash[:], reader, options.WithFileExtension("subtree"), options.WithTTL(24*time.Hour)); err != nil {
-<<<<<<< HEAD
-		return errors.New(errors.ERR_STORAGE_ERROR, "error persisting subtree %s", subtreeHash.String(), err)
-=======
 		return errors.NewStorageError("[BlockPersister] error persisting subtree", err)
->>>>>>> ef00f3cf
 	}
 
 	if err = u.blockStore.SetTTL(ctx, subtreeHash[:], 0, options.WithFileExtension("subtree")); err != nil {
-		return errors.New(errors.ERR_STORAGE_ERROR, "error persisting subtree %s", subtreeHash.String(), err)
+		return errors.NewStorageError("[BlockPersister]error persisting subtree %s", subtreeHash.String(), err)
 	}
 
 	return nil
@@ -117,7 +97,7 @@
 		// Flush the buffer and close the writer with error handling
 		if err := bufferedWriter.Flush(); err != nil {
 			logger.Errorf("error flushing writer: %v", err)
-			writer.CloseWithError(err)
+			_ = writer.CloseWithError(err)
 			return
 		}
 
@@ -130,14 +110,14 @@
 	//      this makes it impossible to stream directly from S3 to the client
 	if err := binary.Write(bufferedWriter, binary.LittleEndian, uint32(len(txMetaSlice))); err != nil {
 		logger.Errorf("error writing number of txs: %v", err)
-		writer.CloseWithError(err)
+		_ = writer.CloseWithError(err)
 		return
 	}
 
 	for i := 0; i < len(txMetaSlice); i++ {
 		if _, err := bufferedWriter.Write(txMetaSlice[i].Tx.Bytes()); err != nil {
 			logger.Errorf("error writing tx: %v", err)
-			writer.CloseWithError(err)
+			_ = writer.CloseWithError(err)
 			return
 		}
 
