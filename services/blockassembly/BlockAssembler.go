// Package blockassembly provides functionality for assembling Bitcoin blocks in Teranode.
package blockassembly

import (
	"context"
	"database/sql"
	"encoding/binary"
	"fmt"
	"sort"
	"strings"
	"sync"
	"sync/atomic"
	"time"

	"github.com/bsv-blockchain/go-bt/v2/chainhash"
	safeconversion "github.com/bsv-blockchain/go-safe-conversion"
	"github.com/bsv-blockchain/go-subtree"
	"github.com/bsv-blockchain/teranode/errors"
	"github.com/bsv-blockchain/teranode/model"
	"github.com/bsv-blockchain/teranode/services/blockassembly/subtreeprocessor"
	"github.com/bsv-blockchain/teranode/services/blockchain"
	"github.com/bsv-blockchain/teranode/settings"
	"github.com/bsv-blockchain/teranode/stores/blob"
	"github.com/bsv-blockchain/teranode/stores/utxo"
	"github.com/bsv-blockchain/teranode/stores/utxo/fields"
	"github.com/bsv-blockchain/teranode/stores/utxo/meta"
	"github.com/bsv-blockchain/teranode/ulogger"
	"github.com/bsv-blockchain/teranode/util"
	"github.com/bsv-blockchain/teranode/util/tracing"
	"github.com/ordishs/go-utils"
	"github.com/ordishs/gocore"
)

// miningCandidateResponse encapsulates all data needed for a mining candidate response.
type miningCandidateResponse struct {
	// miningCandidate contains the block template for mining
	miningCandidate *model.MiningCandidate

	// subtrees contains all transaction subtrees included in the candidate
	subtrees []*subtree.Subtree

	// err contains any error encountered during candidate creation
	err error
}

type State uint32

const (
	// pendingBlocksPollInterval is the interval at which the block assembler
	// polls for pending blocks during startup
	pendingBlocksPollInterval = 1 * time.Second
)

// create state strings for the processor
var (
	// StateStarting indicates the processor is starting up
	StateStarting State = 0

	// StateRunning indicates the processor is actively processing
	StateRunning State = 1

	// StateResetting indicates the processor is resetting
	StateResetting State = 2

	// StateGetMiningCandidate indicates the processor is getting a mining candidate
	StateGetMiningCandidate State = 3

	// StateBlockchainSubscription indicates the processor is receiving blockchain notifications
	StateBlockchainSubscription State = 4

	// StateReorging indicates the processor is reorging the blockchain
	StateReorging State = 5

	// StateMovingUp indicates the processor is moving up the blockchain
	StateMovingUp State = 6
)

var StateStrings = map[State]string{
	StateStarting:               "starting",
	StateRunning:                "running",
	StateResetting:              "resetting",
	StateGetMiningCandidate:     "getMiningCandidate",
	StateBlockchainSubscription: "blockchainSubscription",
	StateReorging:               "reorging",
	StateMovingUp:               "movingUp",
}

// BlockAssembler manages the assembly of new blocks and coordinates mining operations.
// It is the central component responsible for transaction selection, block candidate
// generation, and interaction with the mining system.
//
// BlockAssembler maintains the current blockchain state, manages transaction queues,
// and coordinates with the subtree processor to organize transactions efficiently.
// It handles blockchain reorganizations and ensures that block templates remain valid
// as the chain state changes.
type BlockAssembler struct {
	// logger provides logging functionality for the assembler
	logger ulogger.Logger

	// stats tracks operational statistics for monitoring and debugging
	stats *gocore.Stat

	// settings contains configuration parameters for block assembly
	settings *settings.Settings

	// utxoStore manages the UTXO set storage and retrieval
	utxoStore utxo.Store

	// subtreeStore manages persistent storage of transaction subtrees
	subtreeStore blob.Store

	// blockchainClient interfaces with the blockchain for network operations
	blockchainClient blockchain.ClientI

	// subtreeProcessor handles the processing and organization of transaction subtrees
	subtreeProcessor subtreeprocessor.Interface

	// miningCandidateCh coordinates requests for mining candidates
	miningCandidateCh chan chan *miningCandidateResponse

	// bestBlock atomically stores the current best block header and height together
	bestBlock atomic.Pointer[BestBlockInfo]

	// stateChangeCh notifies listeners of state changes
	// Protected by stateChangeMu to prevent race conditions
	stateChangeMu sync.RWMutex
	stateChangeCh chan BestBlockInfo

	// currentChainMap maps block hashes to their heights
	currentChainMap map[chainhash.Hash]uint32

	// currentChainMapIDs tracks block IDs in the current chain
	currentChainMapIDs map[uint32]struct{}

	// currentChainMapMu protects access to chain maps
	currentChainMapMu sync.RWMutex

	// blockchainSubscriptionCh receives blockchain notifications
	blockchainSubscriptionCh chan *blockchain.Notification

	// defaultMiningNBits stores the default mining difficulty
	defaultMiningNBits *model.NBit

	// resetCh handles reset requests for the assembler
	resetCh chan resetRequest

	// currentRunningState tracks the current operational state
	currentRunningState atomic.Value

<<<<<<< HEAD
	// cleanupService manages background cleanup tasks
	cleanupService cleanup.Service

	// cleanupServiceLoaded indicates if the cleanup service has been loaded
	cleanupServiceLoaded atomic.Bool

	// cleanupQueueCh queues cleanup operations (parent preserve + DAH cleanup) to prevent flooding during catchup
	cleanupQueueCh chan uint32

	// cleanupQueueWorkerStarted tracks if the cleanup queue worker is running
	cleanupQueueWorkerStarted atomic.Bool

=======
	// unminedCleanupTicker manages periodic cleanup of old unmined transactions
	unminedCleanupTicker *time.Ticker
>>>>>>> 3910fdff
	// cachedCandidate stores the cached mining candidate
	cachedCandidate *CachedMiningCandidate

	// skipWaitForPendingBlocks allows tests to skip waiting for pending blocks during startup
	skipWaitForPendingBlocks bool

	// unminedTransactionsLoading indicates if unmined transactions are currently being loaded
	unminedTransactionsLoading atomic.Bool
}

// BestBlockInfo holds both the block header and height atomically
type BestBlockInfo struct {
	Header *model.BlockHeader
	Height uint32
}

type blockHeaderWithMeta struct {
	header *model.BlockHeader
	meta   *model.BlockHeaderMeta
}

type blockWithMeta struct {
	block *model.Block
	meta  *model.BlockHeaderMeta
}

// CachedMiningCandidate holds a cached mining candidate with expiration
type CachedMiningCandidate struct {
	mu             sync.RWMutex
	candidate      *model.MiningCandidate
	subtrees       []*subtree.Subtree
	lastHeight     uint32
	lastUpdate     time.Time
	generating     bool
	generationChan chan struct{}
	// Track state for smart invalidation
	lastTxCount      uint32
	lastSizeInBytes  uint64
	lastSubtreeCount int
}

// NewBlockAssembler creates and initializes a new BlockAssembler instance.
//
// Parameters:
//   - ctx: Context for cancellation
//   - logger: Logger for recording operations
//   - tSettings: Teranode settings configuration
//   - stats: Statistics tracking instance
//   - utxoStore: UTXO set storage
//   - subtreeStore: Subtree storage
//   - blockchainClient: Interface to blockchain operations
//   - newSubtreeChan: Channel for new subtree notifications
//
// Returns:
//   - *BlockAssembler: New block assembler instance
func NewBlockAssembler(ctx context.Context, logger ulogger.Logger, tSettings *settings.Settings, stats *gocore.Stat, utxoStore utxo.Store,
	subtreeStore blob.Store, blockchainClient blockchain.ClientI, newSubtreeChan chan subtreeprocessor.NewSubtreeRequest) (*BlockAssembler, error) {
	bytesLittleEndian := make([]byte, 4)

	if tSettings.ChainCfgParams == nil {
		return nil, errors.NewError("chain cfg params are nil")
	}

	binary.LittleEndian.PutUint32(bytesLittleEndian, tSettings.ChainCfgParams.PowLimitBits)

	defaultMiningBits, err := model.NewNBitFromSlice(bytesLittleEndian)
	if err != nil {
		return nil, err
	}

	subtreeProcessor, err := subtreeprocessor.NewSubtreeProcessor(ctx, logger, tSettings, subtreeStore, blockchainClient, utxoStore, newSubtreeChan)
	if err != nil {
		return nil, err
	}

	b := &BlockAssembler{
		logger:              logger,
		stats:               stats.NewStat("BlockAssembler"),
		settings:            tSettings,
		utxoStore:           utxoStore,
		subtreeStore:        subtreeStore,
		blockchainClient:    blockchainClient,
		subtreeProcessor:    subtreeProcessor,
		miningCandidateCh:   make(chan chan *miningCandidateResponse),
		currentChainMap:     make(map[chainhash.Hash]uint32, tSettings.BlockAssembly.MaxBlockReorgCatchup),
		currentChainMapIDs:  make(map[uint32]struct{}, tSettings.BlockAssembly.MaxBlockReorgCatchup),
		defaultMiningNBits:  defaultMiningBits,
		resetCh:             make(chan resetRequest, 2),
		currentRunningState: atomic.Value{},
		cachedCandidate:     &CachedMiningCandidate{},
	}

	b.setCurrentRunningState(StateStarting)

	return b, nil
}

// TxCount returns the total number of transactions in the assembler.
//
// Returns:
//   - uint64: Total transaction count
func (b *BlockAssembler) TxCount() uint64 {
	return b.subtreeProcessor.TxCount()
}

// QueueLength returns the current length of the transaction queue.
//
// Returns:
//   - int64: Current queue length
func (b *BlockAssembler) QueueLength() int64 {
	return b.subtreeProcessor.QueueLength()
}

// SubtreeCount returns the total number of subtrees.
//
// Returns:
//   - int: Total number of subtrees
func (b *BlockAssembler) SubtreeCount() int {
	return b.subtreeProcessor.SubtreeCount()
}

// GetChainedSubtrees returns all chained subtrees from the subtree processor.
//
// Returns:
//   - []*subtree.Subtree: Slice of chained subtrees
func (b *BlockAssembler) GetChainedSubtrees() []*subtree.Subtree {
	return b.subtreeProcessor.GetChainedSubtrees()
}

// startChannelListeners initializes and starts all channel listeners for block assembly operations.
// It handles blockchain notifications, mining candidate requests, and reset operations.
//
// Parameters:
//   - ctx: Context for cancellation
func (b *BlockAssembler) startChannelListeners(ctx context.Context) (err error) {
	// start a subscription for the best block header and the FSM state
	// this will be used to reset the subtree processor when a new block is mined
	b.blockchainSubscriptionCh, err = b.blockchainClient.Subscribe(ctx, "BlockAssembler")
	if err != nil {
		return errors.NewProcessingError("[BlockAssembler] error subscribing to blockchain notifications: %v", err)
	}

	go func() {
		// variables are defined here to prevent unnecessary allocations
		b.setCurrentRunningState(StateRunning)

		for {
			select {
			case <-ctx.Done():
				b.logger.Infof("Stopping blockassembler as ctx is done")
				close(b.miningCandidateCh)
				// Note: We don't close blockchainSubscriptionCh here because we don't own it -
				// it's created by the blockchain client's Subscribe method
				return

			case resetReq := <-b.resetCh:
				b.setCurrentRunningState(StateResetting)

				err := b.reset(ctx, resetReq.FullReset)

				// empty out the reset channel
				for len(b.resetCh) > 0 {
					bufferedCh := <-b.resetCh
					if bufferedCh.ErrCh != nil {
						bufferedCh.ErrCh <- nil
					}
				}

				if resetReq.ErrCh != nil {
					resetReq.ErrCh <- err
				}

				b.setCurrentRunningState(StateRunning)

			case responseCh := <-b.miningCandidateCh:
				b.setCurrentRunningState(StateGetMiningCandidate)
				// start, stat, _ := util.NewStatFromContext(context, "miningCandidateCh", channelStats)
				// wait for the reset to complete before getting a new mining candidate
				// 2 blocks && at least 20 minutes

				currentState, err := b.blockchainClient.GetFSMCurrentState(ctx)
				if err != nil {
					// TODO: how to handle it gracefully?
					b.logger.Errorf("[BlockAssembly] Failed to get current state: %s", err)
				}

				// if the current state is not running, we don't give a mining candidate
				if *currentState == blockchain.FSMStateRUNNING {
					miningCandidate, subtrees, err := b.getMiningCandidate()
					utils.SafeSend(responseCh, &miningCandidateResponse{
						miningCandidate: miningCandidate,
						subtrees:        subtrees,
						err:             err,
					})
				} else {
					utils.SafeSend(responseCh, &miningCandidateResponse{
						err: errors.NewProcessingError("blockchain is not in running state, current state: " + currentState.String()),
					})
				}

				// stat.AddTime(start)
				b.setCurrentRunningState(StateRunning)

			case notification := <-b.blockchainSubscriptionCh:
				b.setCurrentRunningState(StateBlockchainSubscription)

				if notification.Type == model.NotificationType_Block {
					b.processNewBlockAnnouncement(ctx)
				}

				b.setCurrentRunningState(StateRunning)
			} // select
		} // for
	}()

	return nil
}

// reset performs a full reset of the block assembler state by clearing all subtrees and reloading from blockchain.
//
// This is the "nuclear option" for handling blockchain reorganizations and is used when:
// 1. Large reorgs (>= CoinbaseMaturity blocks AND height > 1000) where incremental reorg is too expensive
// 2. Failed reorgs where subtreeProcessor.Reorg() encountered errors
// 3. Reorgs involving invalid blocks that require clean state
//
// The reset process:
// 1. Waits for BlockValidation background jobs to complete (WaitForPendingBlocks)
//   - Ensures all blocks have mined_set=true
//   - Invalid blocks: Already have block_ids removed, unmined_since set
//   - moveForward blocks: Already have unmined_since cleared (processed with onLongestChain=true)
//
// 2. Marks transactions from moveBackBlocks as NOT on longest chain (sets unmined_since)
//   - These blocks were on main chain but are now on side chain
//   - They still have mined_set=true (won't be re-processed by BlockValidation)
//   - Must explicitly mark their transactions as unmined
//
// 3. Calls subtreeProcessor.Reset() to clear all subtrees
//
// 4. Calls loadUnminedTransactions() which:
//   - Loads all transactions with unmined_since set into block assembly
//   - Fixes any data inconsistencies (transactions with block_ids on main but unmined_since incorrectly set)
//
// Key insight: BlockValidation handles moveForward and invalid blocks via background jobs.
// reset() only needs to handle moveBack blocks that won't be re-processed.
//
// Parameters:
//   - ctx: Context for cancellation
//   - fullScan: If true, loadUnminedTransactions will scan all records and fix inconsistencies
//     If false, uses index-based query for faster reload
//
// Returns:
//   - error: Any error encountered during reset
func (b *BlockAssembler) reset(ctx context.Context, fullScan bool) error {
	bestBlockchainBlockHeader, meta, err := b.blockchainClient.GetBestBlockHeader(ctx)
	if err != nil {
		return errors.NewProcessingError("[Reset] error getting best block header", err)
	}

	// reset the block assembly
	hash, h := b.CurrentBlock()
	b.logger.Warnf("[BlockAssembler][Reset] resetting: %d: %s -> %d: %s", h, hash.Hash(), meta.Height, bestBlockchainBlockHeader.String())

	moveBackBlocksWithMeta, moveForwardBlocksWithMeta, err := b.getReorgBlocks(ctx, bestBlockchainBlockHeader, meta.Height)
	if err != nil {
		return errors.NewProcessingError("[Reset] error getting reorg blocks", err)
	}

	isLegacySync, err := b.blockchainClient.IsFSMCurrentState(ctx, blockchain.FSMStateLEGACYSYNCING)
	if err != nil {
		b.logger.Errorf("[BlockAssembler][Reset] error getting FSM state: %v", err)

		// if we can't get the FSM state, we assume we are not in legacy sync, which is the default, but less optimized
		isLegacySync = false
	}

	currentHeight := meta.Height

	moveBackBlocks := make([]*model.Block, len(moveBackBlocksWithMeta))
	for i, withMeta := range moveBackBlocksWithMeta {
		moveBackBlocks[i] = withMeta.block
	}

	moveForwardBlocks := make([]*model.Block, len(moveForwardBlocksWithMeta))
	for i, withMeta := range moveForwardBlocksWithMeta {
		moveForwardBlocks[i] = withMeta.block
	}

	b.logger.Warnf("[BlockAssembler][Reset] resetting to new best block header: %d", meta.Height)

	// make sure we have processed all pending blocks before resetting
	if err = b.subtreeProcessor.WaitForPendingBlocks(ctx); err != nil {
		return errors.NewProcessingError("[Reset] error waiting for pending blocks", err)
	}

	// Mark moveBack transactions as unmined (set unmined_since)
	//
	// Division of Responsibility During Reorg:
	// - Invalid blocks: BlockValidation handles via background job (unsetMined=true removes block_ids, sets unmined_since)
	// - moveForward blocks (side→main): BlockValidation handles via background job (mined_set=false → processes with onLongestChain=true → clears unmined_since)
	// - moveBack blocks (main→side): reset() handles HERE (sets unmined_since)
	//
	// Why moveBack needs explicit handling:
	// - These blocks were on main chain (unmined_since=NULL, mined_set=true)
	// - Reorg moved them to side chain
	// - BlockValidation won't re-process them (mined_set still true, not in GetBlocksMinedNotSet queue)
	// - No background job will update them
	// - Must explicitly mark their transactions as unmined here
	//
	// Why we DON'T handle moveForward:
	// - moveForward blocks have mined_set=false (newly processed or re-validated)
	// - BlockValidation background job processes them
	// - Calls setTxMinedStatus with onLongestChain=CheckBlockIsInCurrentChain() = true
	// - unmined_since is automatically cleared
	// - No action needed from reset()
	if len(moveBackBlocksWithMeta) > 0 {
		// First, build a map of transactions in moveForward blocks
		// These are transactions that are ALSO in the new main chain (don't need unmined_since set)
		// Even though BlockValidation handles moveForward, we need this map to avoid marking
		// transactions that appear in BOTH moveBack and moveForward as unmined
		moveForwardTxMap := make(map[chainhash.Hash]bool)
		for _, blockWithMeta := range moveForwardBlocksWithMeta {
			if blockWithMeta.meta.Invalid {
				continue
			}

			block := blockWithMeta.block
			blockSubtrees, err := block.GetSubtrees(ctx, b.logger, b.subtreeStore, b.settings.Block.GetAndValidateSubtreesConcurrency)
			if err != nil {
				continue
			}

			for _, st := range blockSubtrees {
				for _, node := range st.Nodes {
					if !node.Hash.IsEqual(subtree.CoinbasePlaceholderHash) {
						moveForwardTxMap[node.Hash] = true
					}
				}
			}
		}

		// Now collect moveBack transactions, excluding those in moveForward
		// Net unmined = transactions ONLY in moveBack (not also in moveForward)
		moveBackTxs := make([]chainhash.Hash, 0, len(moveBackBlocksWithMeta)*100)

		for _, blockWithMeta := range moveBackBlocksWithMeta {
			if blockWithMeta.meta.Invalid {
				// Skip invalid blocks - BlockValidation already handled them via unsetMined=true
				continue
			}

			block := blockWithMeta.block
			blockSubtrees, err := block.GetSubtrees(ctx, b.logger, b.subtreeStore, b.settings.Block.GetAndValidateSubtreesConcurrency)
			if err != nil {
				b.logger.Warnf("[BlockAssembler][Reset] error getting subtrees for moveBack block %s: %v (will skip)", block.Hash().String(), err)
				continue
			}

			for _, st := range blockSubtrees {
				for _, node := range st.Nodes {
					if !node.Hash.IsEqual(subtree.CoinbasePlaceholderHash) {
						// Only add if NOT in moveForward (these are net unmined)
						if !moveForwardTxMap[node.Hash] {
							moveBackTxs = append(moveBackTxs, node.Hash)
						}
					}
				}
			}
		}

		// Mark net unmined transactions as NOT on longest chain (set unmined_since)
		if len(moveBackTxs) > 0 {
			if err = b.utxoStore.MarkTransactionsOnLongestChain(ctx, moveBackTxs, false); err != nil {
				b.logger.Errorf("[BlockAssembler][Reset] error marking moveBack transactions as unmined: %v", err)
			} else {
				b.logger.Infof("[BlockAssembler][Reset] marked %d net unmined transactions (moveBack minus moveForward)", len(moveBackTxs))
			}
		}
	}

	// define a post process function to be called after the reset is complete, but before we release the lock
	// in the for/select in the subtreeprocessor
	postProcessFn := func() error {
		// reload the unmined transactions
		if err = b.loadUnminedTransactions(ctx, fullScan); err != nil {
			return errors.NewProcessingError("[Reset] error loading unmined transactions", err)
		}

		return nil
	}

	baBestBlockHeader, _ := b.CurrentBlock()

	// TODO: Is this logic right?
	if response := b.subtreeProcessor.Reset(baBestBlockHeader, moveBackBlocks, moveForwardBlocks, isLegacySync, postProcessFn); response.Err != nil {
		b.logger.Errorf("[BlockAssembler][Reset] resetting error resetting subtree processor: %v", response.Err)
		// something went wrong, we need to set the best block header in the block assembly to be the
		// same as the subtree processor's best block header
		bestBlockchainBlockHeader = b.subtreeProcessor.GetCurrentBlockHeader()

		_, bestBlockchainBlockHeaderMeta, err := b.blockchainClient.GetBlockHeader(ctx, bestBlockchainBlockHeader.Hash())
		if err != nil {
			return errors.NewProcessingError("[Reset] error getting best block header meta", err)
		}

		// set the new height based on the best block header from the subtree processor
		currentHeight = bestBlockchainBlockHeaderMeta.Height
	}

	b.setBestBlockHeader(bestBlockchainBlockHeader, currentHeight)

	if err = b.SetState(ctx); err != nil {
		return errors.NewProcessingError("[Reset] error setting state", err)
	}

	_, height := b.CurrentBlock()
	prometheusBlockAssemblyCurrentBlockHeight.Set(float64(height))

	b.logger.Warnf("[BlockAssembler][Reset] resetting block assembler DONE")

	return nil
}

// processNewBlockAnnouncement updates the best block information.
//
// Parameters:
//   - ctx: Context for cancellation
func (b *BlockAssembler) processNewBlockAnnouncement(ctx context.Context) {
	_, _, deferFn := tracing.Tracer("blockassembly").Start(ctx, "processNewBlockAnnouncement",
		tracing.WithParentStat(b.stats),
		tracing.WithHistogram(prometheusBlockAssemblerUpdateBestBlock),
		tracing.WithLogMessage(b.logger, "[processNewBlockAnnouncement] called"),
	)
	defer func() {
		b.setCurrentRunningState(StateRunning)

		deferFn()
	}()

	bestBlockchainBlockHeader, bestBlockchainBlockHeaderMeta, err := b.blockchainClient.GetBestBlockHeader(ctx)
	if err != nil {
		b.logger.Errorf("[BlockAssembler] error getting best block header: %v", err)
		return
	}

	b.logger.Infof("[BlockAssembler][%s] new best block header: %d", bestBlockchainBlockHeader.Hash(), bestBlockchainBlockHeaderMeta.Height)

	defer b.logger.Infof("[BlockAssembler][%s] new best block header: %d DONE", bestBlockchainBlockHeader.Hash(), bestBlockchainBlockHeaderMeta.Height)

	prometheusBlockAssemblyBestBlockHeight.Set(float64(bestBlockchainBlockHeaderMeta.Height))

	bestBlockAccordingToBlockAssembly, bestBlockAccordingToBlockAssemblyHeight := b.CurrentBlock()
	bestBlockAccordingToBlockchain := bestBlockchainBlockHeader

	b.logger.Debugf("[BlockAssembler] best block header according to blockchain: %d: %s", bestBlockchainBlockHeaderMeta.Height, bestBlockAccordingToBlockchain.Hash())
	b.logger.Debugf("[BlockAssembler] best block header according to block assembly : %d: %s", bestBlockAccordingToBlockAssemblyHeight, bestBlockAccordingToBlockAssembly.Hash())

	switch {
	case bestBlockAccordingToBlockchain.Hash().IsEqual(bestBlockAccordingToBlockAssembly.Hash()):
		b.logger.Infof("[BlockAssembler][%s] best block header is the same as the current best block header: %s", bestBlockchainBlockHeader.Hash(), bestBlockAccordingToBlockAssembly.Hash())
		return

	case !bestBlockchainBlockHeader.HashPrevBlock.IsEqual(bestBlockAccordingToBlockAssembly.Hash()):
		b.logger.Infof("[BlockAssembler][%s] best block header is not the same as the previous best block header, reorging: %s", bestBlockchainBlockHeader.Hash(), bestBlockAccordingToBlockAssembly.Hash())
		b.setCurrentRunningState(StateReorging)

		err = b.handleReorg(ctx, bestBlockchainBlockHeader, bestBlockchainBlockHeaderMeta.Height)
		if err != nil {
			if errors.Is(err, errors.ErrBlockAssemblyReset) {
				// only warn about the reset
				b.logger.Warnf("[BlockAssembler][%s] error handling reorg: %v", bestBlockchainBlockHeader.Hash(), err)
			} else {
				b.logger.Errorf("[BlockAssembler][%s] error handling reorg: %v", bestBlockchainBlockHeader.Hash(), err)
			}

			return
		}
	default:
		b.logger.Infof("[BlockAssembler][%s] best block header is the same as the previous best block header, moving up: %s", bestBlockchainBlockHeader.Hash(), bestBlockAccordingToBlockAssembly.Hash())

		var block *model.Block

		if block, err = b.blockchainClient.GetBlock(ctx, bestBlockchainBlockHeader.Hash()); err != nil {
			b.logger.Errorf("[BlockAssembler][%s] error getting block from blockchain: %v", bestBlockchainBlockHeader.Hash(), err)
			return
		}

		b.setCurrentRunningState(StateMovingUp)

		if err = b.subtreeProcessor.MoveForwardBlock(block); err != nil {
			b.logger.Errorf("[BlockAssembler][%s] error moveForwardBlock in subtree processor: %v", bestBlockchainBlockHeader.Hash(), err)
			return
		}
	}

	b.setBestBlockHeader(bestBlockchainBlockHeader, bestBlockchainBlockHeaderMeta.Height)

	_, height := b.CurrentBlock()
	prometheusBlockAssemblyCurrentBlockHeight.Set(float64(height))

	if err = b.SetState(ctx); err != nil && !errors.Is(err, context.Canceled) {
		b.logger.Errorf("[BlockAssembler][%s] error setting state: %v", bestBlockchainBlockHeader.Hash(), err)
	}
}

// setBestBlockHeader updates the internal best block header and height atomically.
// This method is used internally to maintain the current blockchain state within
// the block assembler. It updates both the best block header and height in a
// thread-safe manner using a single atomic operation.
//
// The function performs the following operations:
// - Logs the update operation with block hash and Height
// - Atomically stores the new best block info (Header + height together)
//
// This method is critical for maintaining consistency between the block assembler's
// view of the blockchain state and the actual blockchain tip.
//
// Parameters:
//   - bestBlockchainBlockHeader: The new best block header to set
//   - Height: The height of the new best block
func (b *BlockAssembler) setBestBlockHeader(bestBlockchainBlockHeader *model.BlockHeader, height uint32) {
	b.logger.Infof("[BlockAssembler][%s] setting best block header to height %d", bestBlockchainBlockHeader.Hash(), height)

	b.bestBlock.Store(&BestBlockInfo{
		Header: bestBlockchainBlockHeader,
		Height: height,
	})

	// Send state change notification if a listener is registered
	b.stateChangeMu.RLock()
	stateChangeCh := b.stateChangeCh
	b.stateChangeMu.RUnlock()

	if stateChangeCh != nil {
		// Protect against send on closed channel
		func() {
			defer func() {
				if r := recover(); r != nil {
					b.logger.Debugf("[BlockAssembler] stateChangeCh closed; skipping state change notification")
				}
			}()
			stateChangeCh <- BestBlockInfo{
				Header: bestBlockchainBlockHeader,
				Height: height,
			}
		}()
	}

	// Invalidate cache when block height changes
	b.invalidateMiningCandidateCache()
}

// setCurrentRunningState sets the current operational state.
//
// Parameters:
//   - state: New state to set
func (b *BlockAssembler) setCurrentRunningState(state State) {
	b.currentRunningState.Store(state)
	prometheusBlockAssemblerCurrentState.Set(float64(state))
}

// GetCurrentRunningState returns the current operational state.
//
// Returns:
//   - string: Current state description
func (b *BlockAssembler) GetCurrentRunningState() State {
	return b.currentRunningState.Load().(State)
}

// Start initializes and begins the block assembler operations.
//
// Parameters:
//   - ctx: Context for cancellation
//
// Returns:
//   - error: Any error encountered during startup
func (b *BlockAssembler) Start(ctx context.Context) (err error) {
	if err = b.initState(ctx); err != nil {
		return errors.NewProcessingError("[BlockAssembler] failed to initialize state: %v", err)
	}

	// Wait for any pending blocks to be processed before loading unmined transactions
	if !b.skipWaitForPendingBlocks {
		if err = b.subtreeProcessor.WaitForPendingBlocks(ctx); err != nil {
			// we cannot start block assembly if we have not processed all pending blocks
			return errors.NewProcessingError("[BlockAssembler] failed to wait for pending blocks: %v", err)
		}
	}

	// Load unmined transactions (this includes cleanup of old unmined transactions first)
	if err = b.loadUnminedTransactions(ctx, false); err != nil {
		// we cannot start block assembly if we have not loaded unmined transactions successfully
		return errors.NewStorageError("[BlockAssembler] failed to load un-mined transactions: %v", err)
	}

	if err = b.startChannelListeners(ctx); err != nil {
		return errors.NewProcessingError("[BlockAssembler] failed to start channel listeners: %v", err)
	}

	_, height := b.CurrentBlock()
	prometheusBlockAssemblyCurrentBlockHeight.Set(float64(height))

	return nil
}

func (b *BlockAssembler) initState(ctx context.Context) error {
	bestBlockHeader, bestBlockHeight, err := b.GetState(ctx)
	if err != nil {
		if errors.Is(err, errors.ErrNotFound) || strings.Contains(err.Error(), sql.ErrNoRows.Error()) {
			b.logger.Warnf("[BlockAssembler] no state found in blockchain db")
		} else {
			b.logger.Errorf("[BlockAssembler] error getting state from blockchain db: %v", err)
		}
	} else {
		b.logger.Infof("[BlockAssembler] setting best block header from state: %d: %s", bestBlockHeight, bestBlockHeader.Hash())
		b.setBestBlockHeader(bestBlockHeader, bestBlockHeight)
		b.subtreeProcessor.InitCurrentBlockHeader(bestBlockHeader)
	}

	// we did not get any state back from the blockchain db, so we get the current best block header
	baBestBlockHeader, baBestBlockHeight := b.CurrentBlock()
	if baBestBlockHeader == nil || baBestBlockHeight == 0 {
		header, meta, err := b.blockchainClient.GetBestBlockHeader(ctx)
		if err != nil {
			// we must return an error here since we cannot continue without a best block header
			return errors.NewProcessingError("[BlockAssembler] error getting best block header: %v", err)
		} else {
			hash, _ := b.CurrentBlock()
			b.logger.Infof("[BlockAssembler] setting best block header from GetBestBlockHeader: %s", hash.Hash())
			b.setBestBlockHeader(header, meta.Height)
			b.subtreeProcessor.InitCurrentBlockHeader(header)
		}
	}

	if err = b.SetState(ctx); err != nil {
		b.logger.Errorf("[BlockAssembler] error setting state: %v", err)
	}

	return nil
}

// GetState retrieves the current state of the block assembler from the blockchain.
//
// Parameters:
//   - ctx: Context for cancellation
//
// Returns:
//   - *model.BlockHeader: Current best block header
//   - uint32: Current block height
//   - error: Any error encountered during state retrieval
func (b *BlockAssembler) GetState(ctx context.Context) (*model.BlockHeader, uint32, error) {
	state, err := b.blockchainClient.GetState(ctx, "BlockAssembler")
	if err != nil {
		return nil, 0, err
	}

	bestBlockHeight := binary.LittleEndian.Uint32(state[:4])

	bestBlockHeader, err := model.NewBlockHeaderFromBytes(state[4:])
	if err != nil {
		return nil, 0, err
	}

	return bestBlockHeader, bestBlockHeight, nil
}

// SetState persists the current state of the block assembler to the blockchain.
//
// Parameters:
//   - ctx: Context for cancellation
//
// Returns:
//   - error: Any error encountered during state persistence
func (b *BlockAssembler) SetState(ctx context.Context) error {
	blockHeader, blockHeight := b.CurrentBlock()
	if blockHeader == nil {
		return errors.NewError("bestBlockHeader is nil")
	}

	blockHeaderBytes := blockHeader.Bytes()

	state := make([]byte, 4+len(blockHeaderBytes))
	binary.LittleEndian.PutUint32(state[:4], blockHeight)
	state = append(state[:4], blockHeaderBytes...)

	b.logger.Debugf("[BlockAssembler] setting state: %d: %s", blockHeight, blockHeader.Hash())

	return b.blockchainClient.SetState(ctx, "BlockAssembler", state)
}

func (b *BlockAssembler) SetStateChangeCh(ch chan BestBlockInfo) {
	b.stateChangeMu.Lock()
	defer b.stateChangeMu.Unlock()
	b.stateChangeCh = ch
}

// CurrentBlock returns the current best block header and height atomically.
// This is the preferred method to access the best block state as it ensures
// the header and height are always consistent with each other.
//
// Returns:
//   - *model.BlockHeader: Current best block header (nil if not set)
//   - uint32: Current block height (0 if not set)
func (b *BlockAssembler) CurrentBlock() (*model.BlockHeader, uint32) {
	info := b.bestBlock.Load()
	if info == nil {
		return nil, 0
	}
	return info.Header, info.Height
}

// AddTx adds a transaction to the block assembler.
//
// Parameters:
//   - node: Transaction node to add
func (b *BlockAssembler) AddTx(node subtree.Node, txInpoints subtree.TxInpoints) {
	b.subtreeProcessor.Add(node, txInpoints)
}

// RemoveTx removes a transaction from the block assembler.
//
// Parameters:
//   - hash: Hash of the transaction to remove
//
// Returns:
//   - error: Any error encountered during removal
func (b *BlockAssembler) RemoveTx(hash chainhash.Hash) error {
	return b.subtreeProcessor.Remove(hash)
}

type resetRequest struct {
	FullReset bool
	ErrCh     chan error
}

// Reset triggers a reset of the block assembler state.
// This operation runs asynchronously to prevent blocking.
func (b *BlockAssembler) Reset(fullReset bool) {
	// run in a go routine to prevent blocking
	go func() {
		errCh := make(chan error, 1)

		b.resetCh <- resetRequest{
			FullReset: fullReset,
			ErrCh:     errCh,
		}

		if err := <-errCh; err != nil {
			b.logger.Errorf("[BlockAssembler] error resetting: %v", err)
		}
	}()
}

// GetMiningCandidate retrieves a candidate block for mining.
//
// Parameters:
//   - ctx: Context for cancellation
//
// Returns:
//   - *model.MiningCandidate: Mining candidate block
//   - []*util.Subtree: Associated subtrees
//   - error: Any error encountered during retrieval
func (b *BlockAssembler) GetMiningCandidate(ctx context.Context) (*model.MiningCandidate, []*subtree.Subtree, error) {
	// make sure we call this on the select, so we don't get a candidate when we found a new block
	ctx, _, deferFn := tracing.Tracer("blockassembly").Start(ctx, "GetMiningCandidate",
		tracing.WithParentStat(b.stats),
		tracing.WithHistogram(prometheusBlockAssemblyGetMiningCandidateDuration),
		tracing.WithDebugLogMessage(b.logger, "[GetMiningCandidate] called"),
	)
	defer deferFn()

	// Declare currentHeight outside loop so it's available for cache update later
	var currentHeight uint32

	// Use iterative approach instead of recursion to prevent stack overflow under load
	for {
		// Try to get from cache first
		b.cachedCandidate.mu.RLock()

		_, currentHeight = b.CurrentBlock()

		// Return cached if still valid (same height and within timeout)
		if !b.settings.ChainCfgParams.ReduceMinDifficulty && b.cachedCandidate.candidate != nil &&
			b.cachedCandidate.lastHeight == currentHeight &&
			time.Since(b.cachedCandidate.lastUpdate) < b.settings.BlockAssembly.MiningCandidateCacheTimeout {
			candidate := b.cachedCandidate.candidate
			subtrees := b.cachedCandidate.subtrees
			b.cachedCandidate.mu.RUnlock()

			// Record cache hit metrics
			prometheusBlockAssemblerCacheHits.Inc()

			b.logger.Debugf("[BlockAssembler] Returning cached mining candidate %s", candidate.Id)

			return candidate, subtrees, nil
		}

		// Check if already generating
		if b.cachedCandidate.generating {
			// Return stale cache if available rather than blocking
			// Miners can work with slightly stale data during high load
			if b.cachedCandidate.candidate != nil &&
				time.Since(b.cachedCandidate.lastUpdate) < b.settings.BlockAssembly.MiningCandidateSmartCacheMaxAge {
				candidate := b.cachedCandidate.candidate
				subtrees := b.cachedCandidate.subtrees
				b.cachedCandidate.mu.RUnlock()

				b.logger.Debugf("[BlockAssembler] Returning stale cache during generation (age: %v)",
					time.Since(b.cachedCandidate.lastUpdate))
				prometheusBlockAssemblerCacheHits.Inc()

				return candidate, subtrees, nil
			}

			// If stale cache too old or doesn't exist, wait for generation
			ch := b.cachedCandidate.generationChan
			b.cachedCandidate.mu.RUnlock()

			// Wait for ongoing generation with timeout
			select {
			case <-ch:
				// Generation complete, retry to get fresh cache (loop continues)
				continue
			case <-ctx.Done():
				return nil, nil, ctx.Err()
			case <-time.After(b.settings.BlockAssembly.GetMiningCandidateResponseTimeout):
				// Timeout waiting for generation, retry (loop continues)
				continue
			}
		}

		// Mark as generating - upgrade to write lock
		b.cachedCandidate.mu.RUnlock()
		b.cachedCandidate.mu.Lock()

		// Double check generating flag in case another goroutine set it while we upgraded locks
		if b.cachedCandidate.generating {
			// Return stale cache if available (same logic as above)
			if b.cachedCandidate.candidate != nil &&
				time.Since(b.cachedCandidate.lastUpdate) < b.settings.BlockAssembly.MiningCandidateSmartCacheMaxAge {
				candidate := b.cachedCandidate.candidate
				subtrees := b.cachedCandidate.subtrees
				b.cachedCandidate.mu.Unlock()

				b.logger.Debugf("[BlockAssembler] Returning stale cache after lock upgrade (age: %v)",
					time.Since(b.cachedCandidate.lastUpdate))
				prometheusBlockAssemblerCacheHits.Inc()

				return candidate, subtrees, nil
			}

			ch := b.cachedCandidate.generationChan
			b.cachedCandidate.mu.Unlock()

			// Wait for ongoing generation
			select {
			case <-ch:
				// Generation complete, retry (loop continues)
				continue
			case <-ctx.Done():
				return nil, nil, ctx.Err()
			case <-time.After(b.settings.BlockAssembly.GetMiningCandidateResponseTimeout):
				// Timeout waiting for generation, retry (loop continues)
				continue
			}
		}

		// We have the write lock and no one else is generating - break out to generate
		break
	}

	b.cachedCandidate.generating = true
	b.cachedCandidate.generationChan = make(chan struct{})
	b.cachedCandidate.mu.Unlock()

	// Ensure cache state is always cleaned up, even on early returns
	defer func() {
		b.cachedCandidate.mu.Lock()
		b.cachedCandidate.generating = false
		if b.cachedCandidate.generationChan != nil {
			close(b.cachedCandidate.generationChan)
			b.cachedCandidate.generationChan = nil
		}
		b.cachedCandidate.mu.Unlock()
	}()

	// Generate new candidate
	responseCh := make(chan *miningCandidateResponse)

	select {
	case <-ctx.Done():
		close(responseCh)
		// context cancelled, do not send
		return nil, nil, ctx.Err()
	case <-time.After(b.settings.BlockAssembly.GetMiningCandidateSendTimeout):
		return nil, nil, errors.NewServiceError("timeout sending mining candidate request")
	case b.miningCandidateCh <- responseCh:
		// sent successfully
	}

	// wait for response with timeout
	var candidate *model.MiningCandidate

	var subtrees []*subtree.Subtree

	var err error

	select {
	case <-ctx.Done():
		// context cancelled, do not send
		close(responseCh)
		err = ctx.Err()
	case <-time.After(b.settings.BlockAssembly.GetMiningCandidateResponseTimeout):
		// make sure to close the channel, otherwise the for select will hang, because no one is reading from it
		close(responseCh)

		err = errors.NewServiceError("timeout getting mining candidate")
	case response := <-responseCh:
		candidate = response.miningCandidate
		subtrees = response.subtrees
		err = response.err
	}

	// Update cache on success
	if err == nil {
		// Calculate metrics for smart invalidation
		var totalTxCount uint32
		var totalSize uint64
		for _, st := range subtrees {
			totalTxCount += uint32(st.Length())
			totalSize += st.SizeInBytes
		}

		b.cachedCandidate.mu.Lock()
		b.cachedCandidate.candidate = candidate
		b.cachedCandidate.subtrees = subtrees
		b.cachedCandidate.lastHeight = currentHeight
		b.cachedCandidate.lastUpdate = time.Now()
		b.cachedCandidate.lastTxCount = totalTxCount
		b.cachedCandidate.lastSizeInBytes = totalSize
		b.cachedCandidate.lastSubtreeCount = len(subtrees)
		b.cachedCandidate.mu.Unlock()

		// Record cache miss metrics
		prometheusBlockAssemblerCacheMisses.Inc()
	}

	return candidate, subtrees, err
}

// getMiningCandidate creates a new mining candidate from the current block state.
// This is an internal method called by GetMiningCandidate.
//
// Returns:
//   - *model.MiningCandidate: Created mining candidate
//   - []*util.Subtree: Associated subtrees
//   - error: Any error encountered during candidate creation
func (b *BlockAssembler) getMiningCandidate() (*model.MiningCandidate, []*subtree.Subtree, error) {
	prometheusBlockAssemblerGetMiningCandidate.Inc()

	baBestBlockHeader, baBestBlockHeight := b.CurrentBlock()

	if baBestBlockHeader == nil {
		return nil, nil, errors.NewError("best block header is not available")
	}

	b.logger.Debugf("[BlockAssembler] getting mining candidate for header: %s", baBestBlockHeader.Hash())

	// Get the list of completed containers for the current chaintip and height...
	subtrees := b.subtreeProcessor.GetCompletedSubtreesForMiningCandidate()

	blockMaxSizeUint64, err := safeconversion.IntToUint64(b.settings.Policy.BlockMaxSize)
	if err != nil {
		return nil, nil, errors.NewProcessingError("error converting block max size", err)
	}

	if b.settings.Policy.BlockMaxSize > 0 && len(subtrees) > 0 && blockMaxSizeUint64 < subtrees[0].SizeInBytes {
		b.logger.Warnf("[BlockAssembler] max block size is less than the size of the subtree: %d < %d", b.settings.Policy.BlockMaxSize, subtrees[0].SizeInBytes)

		return nil, nil, errors.NewProcessingError("max block size is less than the size of the subtree")
	}

	var coinbaseValue uint64

	currentHeight := baBestBlockHeight + 1

	// Log initial state for debugging
	b.logger.Debugf("Starting coinbase calculation for height %d", currentHeight)

	// Get the hash of the last subtree in the list...
	// We do this by using the same subtree processor logic to get the top tree hash.
	id := &chainhash.Hash{}

	var txCount uint32

	var sizeWithoutCoinbase uint64

	var subtreesToInclude []*subtree.Subtree

	var subtreeBytesToInclude [][]byte

	var coinbaseMerkleProofBytes [][]byte

	// set the size without the coinbase to the size of the block header
	// This should probably have the size of the varint for the tx count as well
	// but bitcoin-sv node doesn't do that.
	sizeWithoutCoinbase = 80

	if len(subtrees) == 0 {
		txCount = 1

		b.logger.Debugf("No subtrees to include, creating empty block with coinbase only")
	} else {
		currentBlockSize := uint64(0)
		totalFees := uint64(0)
		subtreeCount := 0

		topTree, err := subtree.NewIncompleteTreeByLeafCount(len(subtrees))
		if err != nil {
			return nil, nil, errors.NewProcessingError("error creating top tree", err)
		}

		b.logger.Debugf("Processing %d subtrees for inclusion", len(subtrees))

		for _, subtree := range subtrees {
			if b.settings.Policy.BlockMaxSize == 0 || currentBlockSize+subtree.SizeInBytes <= blockMaxSizeUint64 {
				subtreesToInclude = append(subtreesToInclude, subtree)
				subtreeBytesToInclude = append(subtreeBytesToInclude, subtree.RootHash().CloneBytes())
				coinbaseValue += subtree.Fees
				totalFees += subtree.Fees
				subtreeCount++
				currentBlockSize += subtree.SizeInBytes
				_ = topTree.AddNode(*subtree.RootHash(), subtree.Fees, subtree.SizeInBytes)

				b.logger.Debugf("Included subtree %d: fees=%d, size=%d, total_fees=%d", subtreeCount, subtree.Fees, subtree.SizeInBytes, totalFees)

				lenSubtreeNodesUint32, err := safeconversion.IntToUint32(len(subtree.Nodes))
				if err != nil {
					return nil, nil, errors.NewProcessingError("error converting subtree nodes length", err)
				}

				txCount += lenSubtreeNodesUint32

				sizeWithoutCoinbase += subtree.SizeInBytes
			} else {
				break
			}
		}

		b.logger.Debugf("Fee accumulation complete: included %d subtrees, total_fees=%d satoshis (%.8f BSV)", subtreeCount, totalFees, float64(totalFees)/1e8)

		if len(subtreesToInclude) > 0 {
			coinbaseMerkleProof, err := subtree.GetMerkleProofForCoinbase(subtreesToInclude)
			if err != nil {
				return nil, nil, errors.NewProcessingError("error getting merkle proof for coinbase", err)
			}

			for _, hash := range coinbaseMerkleProof {
				coinbaseMerkleProofBytes = append(coinbaseMerkleProofBytes, hash.CloneBytes())
			}
		}

		id = topTree.RootHash()
	}

	timeNow := time.Now().Unix()
	b.logger.Debugf("Current time: %d", timeNow)
	timeNowUint32, err := safeconversion.Int64ToUint32(timeNow)
	if err != nil {
		return nil, nil, errors.NewProcessingError("error converting time now", err)
	}

	timeBytes := make([]byte, 4)
	binary.LittleEndian.PutUint32(timeBytes, timeNowUint32)

	nBits, err := b.getNextNbits(timeNow)
	if err != nil {
		return nil, nil, err
	}

	// Log coinbase value before adding subsidy
	feesOnly := coinbaseValue
	b.logger.Debugf("Before adding subsidy: coinbase_value=%d satoshis (%.8f BSV) from transaction fees", feesOnly, float64(feesOnly)/1e8)

	// Critical subsidy calculation - add comprehensive logging
	subsidyHeight := baBestBlockHeight + 1
	b.logger.Debugf("Calculating block subsidy for height %d", subsidyHeight)

	// Validate ChainCfgParams before using
	if b.settings.ChainCfgParams == nil {
		b.logger.Errorf("CRITICAL: ChainCfgParams is nil! This will cause subsidy calculation to fail")
		return nil, nil, errors.NewProcessingError("ChainCfgParams is nil")
	}

	blockSubsidy := util.GetBlockSubsidyForHeight(subsidyHeight, b.settings.ChainCfgParams)
	b.logger.Debugf("Block subsidy calculated: %d satoshis (%.8f BSV) for height %d", blockSubsidy, float64(blockSubsidy)/1e8, subsidyHeight)

	coinbaseValue += blockSubsidy

	// Log final coinbase value
	b.logger.Debugf("Final coinbase value: fees=%d + subsidy=%d = total=%d satoshis (%.8f BSV)", feesOnly, blockSubsidy, coinbaseValue, float64(coinbaseValue)/1e8)

	// Additional validation - check for suspicious values
	if blockSubsidy == 0 && subsidyHeight < 6930000 {
		b.logger.Errorf("SUSPICIOUS: Block subsidy is 0 for height %d (should be non-zero until height 6930000)", subsidyHeight)
	}

	if coinbaseValue < blockSubsidy {
		b.logger.Errorf("CRITICAL BUG: Final coinbase value %d is less than subsidy %d - this indicates an overflow or logic error", coinbaseValue, blockSubsidy)
	}

	previousHash := baBestBlockHeader.Hash().CloneBytes()

	lenSubtreesToIncludeUint32, err := safeconversion.IntToUint32(len(subtreesToInclude))
	if err != nil {
		return nil, nil, errors.NewProcessingError("error converting subtree count", err)
	}

	// remove the coinbase tx from the tx count
	if txCount > 0 {
		txCount--
	}

	miningCandidate := &model.MiningCandidate{
		// create a job ID from the top tree hash and the previous block hash, to prevent empty block job id collisions
		Id:                  chainhash.HashB(append(append(id[:], previousHash...), timeBytes...)),
		PreviousHash:        previousHash,
		CoinbaseValue:       coinbaseValue,
		Version:             0x20000000,
		NBits:               nBits.CloneBytes(),
		Height:              baBestBlockHeight + 1,
		Time:                timeNowUint32,
		MerkleProof:         coinbaseMerkleProofBytes,
		NumTxs:              txCount,
		SizeWithoutCoinbase: sizeWithoutCoinbase,
		SubtreeCount:        lenSubtreesToIncludeUint32,
		SubtreeHashes:       subtreeBytesToInclude,
	}

	return miningCandidate, subtreesToInclude, nil
}

// handleReorg handles blockchain reorganization.
//
// Parameters:
//   - ctx: Context for cancellation
//   - header: New block header
//   - height: New block height
//
// Returns:
//   - error: Any error encountered during reorganization
func (b *BlockAssembler) handleReorg(ctx context.Context, header *model.BlockHeader, height uint32) error {
	startTime := time.Now()

	prometheusBlockAssemblerReorg.Inc()

	moveBackBlocksWithMeta, moveForwardBlocksWithMeta, err := b.getReorgBlocks(ctx, header, height)
	if err != nil {
		return errors.NewProcessingError("error getting reorg blocks", err)
	}

	b.logger.Infof("[BlockAssembler] handling reorg, moveBackBlocks: %d, moveForwardBlocks: %d", len(moveBackBlocksWithMeta), len(moveForwardBlocksWithMeta))

	_, currentHeight := b.CurrentBlock()

	if (len(moveBackBlocksWithMeta) >= int(b.settings.ChainCfgParams.CoinbaseMaturity) || len(moveForwardBlocksWithMeta) >= int(b.settings.ChainCfgParams.CoinbaseMaturity)) && currentHeight > 1000 {
		// large reorg, log it and Reset the block assembler
		b.logger.Warnf("[BlockAssembler] large reorg detected, resetting block assembly, moveBackBlocks: %d, moveForwardBlocks: %d", len(moveBackBlocksWithMeta), len(moveForwardBlocksWithMeta))

		// make sure we wait for the reset to complete
		if err = b.reset(ctx, false); err != nil {
			b.logger.Errorf("[BlockAssembler] error resetting after large reorg: %v", err)
		}

		// return an error to indicate we reset due to a large reorg
		return errors.NewBlockAssemblyResetError("large reorg, moveBackBlocks: %d, moveForwardBlocks: %d, resetting block assembly", len(moveBackBlocksWithMeta), len(moveForwardBlocksWithMeta))
	}

	hasInvalidBlock := false

	moveBackBlocks := make([]*model.Block, len(moveBackBlocksWithMeta))
	for i, moveBackBlockWithMeta := range moveBackBlocksWithMeta {
		if moveBackBlockWithMeta.meta.Invalid {
			hasInvalidBlock = true
		}

		moveBackBlocks[i] = moveBackBlockWithMeta.block
	}

	moveForwardBlocks := make([]*model.Block, len(moveForwardBlocksWithMeta))
	for i, moveForwardBlockWithMeta := range moveForwardBlocksWithMeta {
		moveForwardBlocks[i] = moveForwardBlockWithMeta.block
	}

	reset := hasInvalidBlock

	// now do the reorg in the subtree processor
	if err = b.subtreeProcessor.Reorg(moveBackBlocks, moveForwardBlocks); err != nil {
		b.logger.Warnf("[BlockAssembler] error doing reorg, will reset instead: %v", err)
		// fallback to full reset
		reset = true
	}

	if reset {
		// we have an invalid block in the reorg or reorg failed, we need to reset the block assembly and load the unmined transactions again
		b.logger.Warnf("[BlockAssembler] reorg contains invalid block, resetting block assembly, moveBackBlocks: %d, moveForwardBlocks: %d", len(moveBackBlocks), len(moveForwardBlocks))

		if err = b.reset(ctx, false); err != nil {
			return errors.NewProcessingError("error resetting block assembly after reorg with invalid block", err)
		}
	}

	prometheusBlockAssemblerReorgDuration.Observe(float64(time.Since(startTime).Microseconds()) / 1_000_000)

	return nil
}

// getReorgBlocks retrieves blocks involved in reorganization.
//
// Parameters:
//   - ctx: Context for cancellation
//   - header: Target block header
//   - height: Target block height
//
// Returns:
//   - []*model.Block: Blocks to move down
//   - []*model.Block: Blocks to move up
//   - error: Any error encountered
func (b *BlockAssembler) getReorgBlocks(ctx context.Context, header *model.BlockHeader, height uint32) ([]blockWithMeta, []blockWithMeta, error) {
	_, _, deferFn := tracing.Tracer("blockassembly").Start(ctx, "getReorgBlocks",
		tracing.WithParentStat(b.stats),
		tracing.WithHistogram(prometheusBlockAssemblerGetReorgBlocksDuration),
		tracing.WithLogMessage(b.logger, "[getReorgBlocks] called"),
	)
	defer deferFn()

	moveBackBlockHeadersWithMeta, moveForwardBlockHeadersWithMeta, err := b.getReorgBlockHeaders(ctx, header, height)
	if err != nil {
		return nil, nil, errors.NewServiceError("error getting reorg block headers", err)
	}

	// moveForwardBlocks will contain all blocks we need to move up to get to the new tip from the common ancestor
	moveForwardBlocks := make([]blockWithMeta, 0, len(moveForwardBlockHeadersWithMeta))

	// moveBackBlocks will contain all blocks we need to move down to get to the common ancestor
	moveBackBlocks := make([]blockWithMeta, 0, len(moveBackBlockHeadersWithMeta))

	var block *model.Block
	for _, headerWithMeta := range moveForwardBlockHeadersWithMeta {
		block, err = b.blockchainClient.GetBlock(ctx, headerWithMeta.header.Hash())
		if err != nil {
			return nil, nil, errors.NewServiceError("error getting block", err)
		}

		moveForwardBlocks = append(moveForwardBlocks, blockWithMeta{
			block: block,
			meta:  headerWithMeta.meta,
		})
	}

	for _, headerWithMeta := range moveBackBlockHeadersWithMeta {
		block, err = b.blockchainClient.GetBlock(ctx, headerWithMeta.header.Hash())
		if err != nil {
			return nil, nil, errors.NewServiceError("error getting block", err)
		}

		moveBackBlocks = append(moveBackBlocks, blockWithMeta{
			block: block,
			meta:  headerWithMeta.meta,
		})
	}

	return moveBackBlocks, moveForwardBlocks, nil
}

// getReorgBlockHeaders returns the block headers that need to be moved down and up to get to the new tip
// it is based on a common ancestor between the current chain and the new chain
// TODO optimize this function
func (b *BlockAssembler) getReorgBlockHeaders(ctx context.Context, header *model.BlockHeader, height uint32) ([]blockHeaderWithMeta, []blockHeaderWithMeta, error) {
	if header == nil {
		return nil, nil, errors.NewError("header is nil")
	}

	// We want to use block locators to find the common ancestor
	// This is because block locators are more efficient than fetching blocks
	// and we want to avoid fetching blocks that we don't need

	// We will get a block locator for requested header
	// and another block locator for on the best block header

	// Important: in order to compare 2 block locators, it is critical that
	// the starting height of both locators is the same
	// otherwise the common ancestor might be the genesis block
	// because none of the mentioned block hashes in the block locators
	// are necessarily going to be on the same height

	baBestBlockHeader, baBestBlockHeight := b.CurrentBlock()
	startingHeight := height

	if height > baBestBlockHeight {
		startingHeight = baBestBlockHeight
	}

	// Get block locator for current chain
	currentChainLocator, err := b.blockchainClient.GetBlockLocator(ctx, baBestBlockHeader.Hash(), startingHeight)
	if err != nil {
		return nil, nil, errors.NewServiceError("error getting block locator for current chain", err)
	}

	// Get block locator for the new best block
	newChainLocator, err := b.blockchainClient.GetBlockLocator(ctx, header.Hash(), startingHeight)
	if err != nil {
		return nil, nil, errors.NewServiceError("error getting block locator for new chain", err)
	}

	// Find common ancestor using locators
	var (
		commonAncestor     *model.BlockHeader
		commonAncestorMeta *model.BlockHeaderMeta
	)

	for _, currentHash := range currentChainLocator {
		for _, newHash := range newChainLocator {
			if currentHash.IsEqual(newHash) {
				commonAncestor, commonAncestorMeta, err = b.blockchainClient.GetBlockHeader(ctx, currentHash)
				if err != nil {
					return nil, nil, errors.NewServiceError("error getting common ancestor header", err)
				}

				goto FoundAncestor
			}
		}
	}

FoundAncestor:
	if commonAncestor == nil || commonAncestorMeta == nil {
		return nil, nil, errors.NewProcessingError("common ancestor not found, reorg not possible")
	}

	// Get headers from current tip down to common ancestor
	headerCount := baBestBlockHeight - commonAncestorMeta.Height + 1

	moveBackBlockHeaders, moveBackBlockHeaderMetas, err := b.blockchainClient.GetBlockHeaders(ctx, baBestBlockHeader.Hash(), uint64(headerCount))
	if err != nil {
		return nil, nil, errors.NewServiceError("error getting current chain headers", err)
	}

	moveBackBlockHeadersWithMeta := make([]blockHeaderWithMeta, 0, len(moveBackBlockHeaders))
	for i, moveBackBlockHeader := range moveBackBlockHeaders {
		moveBackBlockHeadersWithMeta = append(moveBackBlockHeadersWithMeta, blockHeaderWithMeta{
			header: moveBackBlockHeader,
			meta:   moveBackBlockHeaderMetas[i],
		})
	}

	// Handle empty moveBackBlockHeaders or when length is 1 (only common ancestor)
	var filteredMoveBack []blockHeaderWithMeta
	if len(moveBackBlockHeaders) > 1 {
		filteredMoveBack = moveBackBlockHeadersWithMeta[:len(moveBackBlockHeadersWithMeta)-1]
	}

	// Get headers from new tip down to common ancestor
	moveForwardBlockHeaders, moveForwardBlockHeaderMetas, err := b.blockchainClient.GetBlockHeaders(ctx, header.Hash(), uint64(height-commonAncestorMeta.Height))
	if err != nil {
		return nil, nil, errors.NewServiceError("error getting new chain headers", err)
	}

	moveForwardBlockHeadersWithMeta := make([]blockHeaderWithMeta, 0, len(moveForwardBlockHeaders))
	for i, moveForwardBlockHeader := range moveForwardBlockHeaders {
		moveForwardBlockHeadersWithMeta = append(moveForwardBlockHeadersWithMeta, blockHeaderWithMeta{
			header: moveForwardBlockHeader,
			meta:   moveForwardBlockHeaderMetas[i],
		})
	}

	// reverse moveForwardBlocks slice
	for i := len(moveForwardBlockHeadersWithMeta)/2 - 1; i >= 0; i-- {
		opp := len(moveForwardBlockHeadersWithMeta) - 1 - i
		moveForwardBlockHeadersWithMeta[i], moveForwardBlockHeadersWithMeta[opp] = moveForwardBlockHeadersWithMeta[opp], moveForwardBlockHeadersWithMeta[i]
	}

	maxGetReorgHashes := b.settings.BlockAssembly.MaxGetReorgHashes
	if len(filteredMoveBack) > maxGetReorgHashes {
		currentHeader, currentHeight := b.CurrentBlock()
		b.logger.Errorf("reorg is too big, max block reorg: current hash: %s, current height: %d, new hash: %s, new height: %d, common ancestor hash: %s, common ancestor height: %d, move down block count: %d, move up block count: %d, current locator: %v, new block locator: %v", currentHeader.Hash(), currentHeight, header.Hash(), height, commonAncestor.Hash(), commonAncestorMeta.Height, len(filteredMoveBack), len(moveForwardBlockHeaders), currentChainLocator, newChainLocator)
		return nil, nil, errors.NewProcessingError("reorg is too big, max block reorg: %d", maxGetReorgHashes)
	}

	return filteredMoveBack, moveForwardBlockHeadersWithMeta, nil
}

// getNextNbits retrieves the next required work difficulty target.
//
// Returns:
//   - *model.NBit: Next difficulty target
//   - error: Any error encountered during retrieval
func (b *BlockAssembler) getNextNbits(nextBlockTime int64) (*model.NBit, error) {
	baBestBlockHeader, _ := b.CurrentBlock()

	nbit, err := b.blockchainClient.GetNextWorkRequired(context.Background(), baBestBlockHeader.Hash(), nextBlockTime)
	if err != nil {
		return nil, errors.NewProcessingError("error getting next work required", err)
	}

	return nbit, nil
}

// validateParentChain validates that unmined transactions have their parent transactions
// either on the best chain or also unmined (to be processed together).
//
// Parameters:
//   - ctx: Context for cancellation
//   - unminedTxs: List of unmined transactions to validate
//   - bestBlockHeaderIDsMap: Map of block IDs on the best chain
//
// Returns:
//   - []*utxo.UnminedTransaction: List of transactions (filtered if OnRestartRemoveInvalidParentChainTxs is enabled)
//   - error: Context cancellation error if cancelled, nil otherwise
func (b *BlockAssembler) validateParentChain(
	ctx context.Context,
	unminedTxs []*utxo.UnminedTransaction,
	bestBlockHeaderIDsMap map[uint32]bool,
) ([]*utxo.UnminedTransaction, error) {

	if len(unminedTxs) == 0 {
		return unminedTxs, nil
	}

	b.logger.Infof("[BlockAssembler][validateParentChain] Starting parent chain validation for %d unmined transactions", len(unminedTxs))

	// OPTIMIZATION: Two-pass approach to minimize memory usage
	// Pass 1: Collect only the parent hashes that are actually referenced
	// This is MUCH smaller than indexing all transactions
	referencedParents := make(map[chainhash.Hash]bool)
	for _, tx := range unminedTxs {
		parentHashes := tx.TxInpoints.GetParentTxHashes()
		for _, parentHash := range parentHashes {
			referencedParents[parentHash] = true
		}
	}
	b.logger.Debugf("[BlockAssembler][validateParentChain] Found %d unique parent references out of %d transactions",
		len(referencedParents), len(unminedTxs))

	// Pass 2: Build index ONLY for transactions that are referenced as parents
	// This dramatically reduces memory usage from O(all_txs) to O(referenced_parents)
	parentIndexMap := make(map[chainhash.Hash]int, len(referencedParents))
	for idx, tx := range unminedTxs {
		if tx.Hash != nil && referencedParents[*tx.Hash] {
			parentIndexMap[*tx.Hash] = idx
		}
	}

	validTxs := make([]*utxo.UnminedTransaction, 0, len(unminedTxs))
	skippedCount := 0
	batchSize := b.settings.BlockAssembly.ParentValidationBatchSize

	// Process transactions in batches for performance
	for i := 0; i < len(unminedTxs); i += batchSize {
		// Check for context cancellation at start of each batch
		select {
		case <-ctx.Done():
			b.logger.Infof("[BlockAssembler][validateParentChain] Parent validation cancelled during batch processing at index %d", i)
			return nil, ctx.Err()
		default:
		}
		end := i + batchSize
		if end > len(unminedTxs) {
			end = len(unminedTxs)
		}
		batch := unminedTxs[i:end]

		// Collect all unique parent transaction IDs in this batch
		parentTxIDs := make([]chainhash.Hash, 0, len(batch)*2) // Assume average 2 inputs per tx
		parentTxIDMap := make(map[chainhash.Hash]bool)

		for _, tx := range batch {
			parentHashes := tx.TxInpoints.GetParentTxHashes()
			for _, parentTxID := range parentHashes {
				if !parentTxIDMap[parentTxID] {
					parentTxIDs = append(parentTxIDs, parentTxID)
					parentTxIDMap[parentTxID] = true
				}
			}
		}

		// Batch query parent transaction metadata from UTXO store
		var parentMetadata map[chainhash.Hash]*meta.Data
		if len(parentTxIDs) > 0 {
			// Use BatchDecorate for efficient batch fetching of parent metadata
			parentMetadata = make(map[chainhash.Hash]*meta.Data)

			// Create UnresolvedMetaData slice for batch operation
			unresolvedParents := make([]*utxo.UnresolvedMetaData, 0, len(parentTxIDs))
			for parentIdx, parentTxID := range parentTxIDs {
				unresolvedParents = append(unresolvedParents, &utxo.UnresolvedMetaData{
					Hash: parentTxID,
					Idx:  parentIdx,
				})
			}

			// Batch fetch all parent metadata at once
			// Request only the fields we need for validation
			err := b.utxoStore.BatchDecorate(ctx, unresolvedParents,
				fields.BlockIDs, fields.UnminedSince, fields.Locked)
			if err != nil {
				// Log the batch error but continue - individual errors are in UnresolvedMetaData
				b.logger.Warnf("[BlockAssembler][validateParentChain] BatchDecorate error (will check individual results): %v", err)
			}

			// Process results - check each parent's fetch result
			for _, unresolved := range unresolvedParents {
				if unresolved.Err != nil {
					// Parent doesn't exist or error retrieving it
					b.logger.Errorf("[BlockAssembler][validateParentChain] Failed to get parent tx %s metadata: %v",
						unresolved.Hash.String(), unresolved.Err)
					continue
				}

				if unresolved.Data != nil {
					parentMetadata[unresolved.Hash] = unresolved.Data
				}
			}
		}

		// Validate each transaction in the batch
		for batchIdx, tx := range batch {
			// First check: Is this transaction already on the best chain?
			// If yes, we filter it out (it shouldn't be in unmined list, but be defensive)
			if len(tx.BlockIDs) > 0 {
				onBestChain := false
				for _, blockID := range tx.BlockIDs {
					if bestBlockHeaderIDsMap[blockID] {
						onBestChain = true
						break
					}
				}
				if onBestChain {
					// Transaction is already on the best chain
					// (though it shouldn't be in unmined list - this is a data inconsistency)
					b.logger.Warnf("[BlockAssembler][validateParentChain] Transaction %s is already on best chain but marked as unmined", tx.Hash.String())
					if b.settings.BlockAssembly.OnRestartRemoveInvalidParentChainTxs {
						// Filtering enabled - skip this transaction
						skippedCount++
						continue
					}
					// Filtering disabled - keep transaction despite being on best chain
				}
				// Transaction has BlockIDs but not on best chain - it's on an orphaned chain
				// Continue to validate its parents to decide if it can be re-included
			}

			allParentsValid := true
			invalidReason := ""

			// Check each parent transaction
			parentHashes := tx.TxInpoints.GetParentTxHashes()
			unminedParents := make([]chainhash.Hash, 0) // Track which parents are unmined

			for _, parentTxID := range parentHashes {
				// Check if parent exists in UTXO store
				parentMeta, exists := parentMetadata[parentTxID]
				if !exists {
					// Parent not found in UTXO store at all
					// This means BatchDecorate couldn't find it - it doesn't exist
					allParentsValid = false
					invalidReason = fmt.Sprintf("parent tx %s not found in UTXO store", parentTxID.String())
					b.logger.Warnf("[BlockAssembler][validateParentChain] Transaction %s has invalid parent: %s", tx.Hash.String(), invalidReason)
					break
				}

				// Parent exists in UTXO store - check if it's on the best chain
				if len(parentMeta.BlockIDs) > 0 {
					onBestChain := false
					for _, blockID := range parentMeta.BlockIDs {
						if bestBlockHeaderIDsMap[blockID] {
							onBestChain = true
							break
						}
					}
					if !onBestChain {
						allParentsValid = false
						invalidReason = fmt.Sprintf("parent tx %s is on wrong chain (blocks: %v)",
							parentTxID.String(), parentMeta.BlockIDs)
						b.logger.Warnf("[BlockAssembler][validateParentChain] Transaction %s has invalid parent: %s", tx.Hash.String(), invalidReason)
						break
					}
				} else {
					// Parent exists but has no BlockIDs - it's unmined
					// Check if it's in our unmined list by seeing if it has an index
					if _, isInUnminedList := parentIndexMap[parentTxID]; isInUnminedList {
						// It's in our list - track it for ordering validation
						unminedParents = append(unminedParents, parentTxID)
					} else {
						// Unmined but not in our list - this is a problem
						allParentsValid = false
						invalidReason = fmt.Sprintf("parent tx %s is unmined but not in processing list", parentTxID.String())
						b.logger.Warnf("[BlockAssembler][validateParentChain] Transaction %s has invalid parent: %s", tx.Hash.String(), invalidReason)
						break
					}
				}
			}

			// Handle transactions with unmined parents that ARE in our list
			// Check if unmined parents appear BEFORE this transaction in the sorted list
			if len(unminedParents) > 0 {
				// Calculate the global index of this transaction directly using batchIdx
				currentIdx := i + batchIdx

				// Check if all unmined parents come BEFORE this transaction
				hasInvalidOrdering := false
				for _, parentTxID := range unminedParents {
					parentIdx, parentExists := parentIndexMap[parentTxID]
					if !parentExists {
						// Parent not in index map - this means it's not in the unmined list
						// This shouldn't happen as we just checked it was referenced
						b.logger.Errorf("[BlockAssembler][validateParentChain] Parent tx %s not found in index map", parentTxID.String())
						hasInvalidOrdering = true
						break
					}

					// Parent must come BEFORE child (lower index)
					if parentIdx >= currentIdx {
						// Parent comes after or at same position as child - invalid ordering
						hasInvalidOrdering = true
						invalidReason = fmt.Sprintf("parent tx %s (index %d) comes after child tx %s (index %d)",
							parentTxID.String(), parentIdx, tx.Hash.String(), currentIdx)
						b.logger.Warnf("[BlockAssembler][validateParentChain] Skipping tx %s: %s", tx.Hash.String(), invalidReason)
						break
					}
				}

				if hasInvalidOrdering {
					skippedCount++
					continue
				}

				// All unmined parents come before this transaction - this is valid
				// The parent transactions will be processed first due to the sorted order
			}

			if allParentsValid {
				validTxs = append(validTxs, tx)
			} else {
				// Transaction has invalid parent chain - use setting to decide whether to exclude
				if b.settings.BlockAssembly.OnRestartRemoveInvalidParentChainTxs {
					// Filtering enabled - skip this transaction
					skippedCount++
				} else {
					// Filtering disabled (default) - keep transaction despite invalid parents
					validTxs = append(validTxs, tx)
				}
			}
		}
	}

	filteringStatus := "disabled"
	if b.settings.BlockAssembly.OnRestartRemoveInvalidParentChainTxs {
		filteringStatus = "enabled"
	}

	if skippedCount > 0 {
		b.logger.Warnf("[BlockAssembler][validateParentChain] Skipped %d transactions due to invalid/missing parent chains (filtering: %s)", skippedCount, filteringStatus)
	}

	b.logger.Infof("[BlockAssembler][validateParentChain] Parent chain validation complete: %d valid, %d skipped (filtering: %s)",
		len(validTxs), skippedCount, filteringStatus)

	return validTxs, nil
}

// loadUnminedTransactions loads transactions from the UTXO store into block assembly.
//
// Primary responsibility: Load unmined transactions
//   - Iterates through transactions with unmined_since set
//   - Filters out transactions already on main chain (skip those with block_ids on best chain)
//   - Loads remaining transactions into block assembly for potential inclusion in next block
//
// Secondary responsibility: Data integrity safety net (ALWAYS runs)
//   - Identifies transactions with block_ids on main chain BUT unmined_since still set
//   - Calls MarkTransactionsOnLongestChain to clear unmined_since for these transactions
//   - This catches edge cases from: previous bugs, crashes, timing issues
//   - Minimal performance impact since list is usually empty when system is healthy
//
// The fullScan parameter controls iterator behavior:
//   - fullScan=false: Uses index on unmined_since (fast, most common)
//   - fullScan=true: Scans ALL records (Aerospike only; SQL always uses index)
//
// Relationship with reorg handling:
//   - BlockValidation background jobs: Handle moveForward blocks and invalid blocks
//   - reset(): Handles moveBack blocks (sets unmined_since for transactions moved to side chain)
//   - loadUnminedTransactions(): Loads everything + catches any missed edge cases
//
// Note: For moveForward blocks, BlockValidation has already cleared unmined_since via
// background job (mined_set=false triggers setTxMinedStatus with onLongestChain=true).
// This function is just a safety net for any inconsistencies, not primary reorg handling.
//
// Called from:
//   - reset() as postProcessFn (after reorg processing)
//   - Startup initialization
//
// Parameters:
//   - ctx: Context for cancellation
//   - fullScan: true = scan all records, false = use index (faster)
//
// Returns:
//   - error: Any error encountered during loading
func (b *BlockAssembler) loadUnminedTransactions(ctx context.Context, fullScan bool) (err error) {
	_, _, deferFn := tracing.Tracer("blockassembly").Start(ctx, "loadUnminedTransactions",
		tracing.WithParentStat(b.stats),
		tracing.WithLogMessage(b.logger, "[loadUnminedTransactions] called with fullScan=%t", fullScan),
	)
	defer deferFn()

	// Set flag to indicate unmined transactions are being loaded
	b.unminedTransactionsLoading.Store(true)
	defer func() {
		// Clear flag when loading is complete
		b.unminedTransactionsLoading.Store(false)
		b.logger.Infof("[loadUnminedTransactions] unmined transaction loading completed")
	}()

	if b.utxoStore == nil {
		return errors.NewServiceError("[BlockAssembler] no utxostore")
	}

	scanHeaders := uint64(1000)

	if !fullScan {
		// Wait for the unmined_since index to be ready before attempting to get the iterator
		// This is similar to how the cleanup service waits for the delete_at_height index
		if indexWaiter, ok := b.utxoStore.(interface {
			WaitForIndexReady(ctx context.Context, indexName string) error
		}); ok {
			if err := indexWaiter.WaitForIndexReady(ctx, "unminedSinceIndex"); err != nil {
				b.logger.Warnf("[BlockAssembler] failed to wait for unmined_since index: %v", err)
				// Continue anyway as this may be a non-Aerospike store
			}
		}
	} else {
		// get the full header count so we can do a full scan of all unmined transactions
		_, bestBlockHeaderMeta, err := b.blockchainClient.GetBestBlockHeader(ctx)
		if err != nil {
			return errors.NewProcessingError("error getting best block header meta", err)
		}

		if bestBlockHeaderMeta.Height > 0 {
			scanHeaders = uint64(bestBlockHeaderMeta.Height)
		} else {
			scanHeaders = 1000
		}

		b.logger.Infof("[BlockAssembler] doing full scan of unmined transactions, scanning last %d headers", scanHeaders)
	}

	bestBlockHeader, _ := b.CurrentBlock()
	bestBlockHeaderIDs, err := b.blockchainClient.GetBlockHeaderIDs(ctx, bestBlockHeader.Hash(), scanHeaders)
	if err != nil {
		return errors.NewProcessingError("error getting best block headers", err)
	}

	bestBlockHeaderIDsMap := make(map[uint32]bool, len(bestBlockHeaderIDs))
	for _, id := range bestBlockHeaderIDs {
		bestBlockHeaderIDsMap[id] = true
	}

	b.logger.Infof("[loadUnminedTransactions] requesting unmined tx iterator from UTXO store (fullScan=%t)", fullScan)
	it, err := b.utxoStore.GetUnminedTxIterator(fullScan)
	if err != nil {
		return errors.NewProcessingError("error getting unmined tx iterator", err)
	}
	b.logger.Infof("[loadUnminedTransactions] successfully created unmined tx iterator, starting to process transactions")

	unminedTransactions := make([]*utxo.UnminedTransaction, 0, 1024*1024) // preallocate a large slice to avoid reallocations
	lockedTransactions := make([]chainhash.Hash, 0, 1024)

	// keep track of transactions that we need to mark as mined on the longest chain
	// this is for transactions that are included in a block that is in the best chain
	// but the transaction itself is still marked as unmined, this can happen if block assembly got dirty
	markAsMinedOnLongestChain := make([]chainhash.Hash, 0, 1024)

	for {
		unminedTransaction, err := it.Next(ctx)
		if err != nil {
			return errors.NewProcessingError("error getting unmined transaction", err)
		}

		if unminedTransaction == nil {
			break
		}

		if unminedTransaction.Skip {
			continue
		}

		if len(unminedTransaction.BlockIDs) > 0 {
			// If the transaction is already included in a block that is in the best chain, skip it
			skipAlreadyMined := false
			for _, blockID := range unminedTransaction.BlockIDs {
				if bestBlockHeaderIDsMap[blockID] {
					skipAlreadyMined = true
					break
				}
			}

			if skipAlreadyMined {
				// b.logger.Debugf("[BlockAssembler] skipping unmined transaction %s already included in best chain", unminedTransaction.Hash)

				if unminedTransaction.UnminedSince > 0 {
					markAsMinedOnLongestChain = append(markAsMinedOnLongestChain, *unminedTransaction.Hash)
				}

				continue
			}
		}

		unminedTransactions = append(unminedTransactions, unminedTransaction)

		if unminedTransaction.Locked {
			// if the transaction is locked, we need to add it to the locked transactions list, so we can unlock them
			lockedTransactions = append(lockedTransactions, *unminedTransaction.Hash)
		}
	}

	// Always fix data inconsistencies: transactions with block_ids on main chain but unmined_since set
	// This ensures data integrity on every load, catching issues from previous bugs, crashes, or edge cases
	// The performance impact is minimal since the list is usually empty when data is correct
	if len(markAsMinedOnLongestChain) > 0 {
		if err = b.utxoStore.MarkTransactionsOnLongestChain(ctx, markAsMinedOnLongestChain, true); err != nil {
			return errors.NewProcessingError("error marking transactions as mined on longest chain", err)
		}

		b.logger.Infof("[BlockAssembler] fixed %d transactions with inconsistent unmined_since (had block_ids on main but unmined_since set)", len(markAsMinedOnLongestChain))
	}

	// order the transactions by createdAt
	sort.Slice(unminedTransactions, func(i, j int) bool {
		// sort by createdAt, oldest first
		return unminedTransactions[i].CreatedAt < unminedTransactions[j].CreatedAt
	})

	// Apply parent chain validation if enabled
	if b.settings.BlockAssembly.OnRestartValidateParentChain {
		var err error
		unminedTransactions, err = b.validateParentChain(ctx, unminedTransactions, bestBlockHeaderIDsMap)
		if err != nil {
			// Context was cancelled during parent validation
			return err
		}
	}

	for _, unminedTransaction := range unminedTransactions {
		subtreeNode := subtree.Node{
			Hash:        *unminedTransaction.Hash,
			Fee:         unminedTransaction.Fee,
			SizeInBytes: unminedTransaction.Size,
		}

		if err = b.subtreeProcessor.AddDirectly(subtreeNode, unminedTransaction.TxInpoints, true); err != nil {
			return errors.NewProcessingError("error adding unmined transaction to subtree processor", err)
		}
	}

	// unlock any locked transactions
	if len(lockedTransactions) > 0 {
		if err = b.utxoStore.SetLocked(ctx, lockedTransactions, false); err != nil {
			return errors.NewProcessingError("[BlockAssembler] failed to unlock %d unmined transactions: %v", len(lockedTransactions), err)
		} else {
			b.logger.Infof("[BlockAssembler] unlocked %d previously locked unmined transactions", len(lockedTransactions))
		}
	}

	return nil
}

// invalidateMiningCandidateCache invalidates the cached mining candidate
func (b *BlockAssembler) invalidateMiningCandidateCache() {
	b.cachedCandidate.mu.Lock()
	b.cachedCandidate.candidate = nil
	b.cachedCandidate.subtrees = nil
	b.cachedCandidate.lastHeight = 0
	b.cachedCandidate.lastUpdate = time.Time{}
	b.cachedCandidate.generating = false
	b.cachedCandidate.lastTxCount = 0
	b.cachedCandidate.lastSizeInBytes = 0
	b.cachedCandidate.lastSubtreeCount = 0
	b.cachedCandidate.mu.Unlock()
}

// shouldInvalidateCache determines if cache should be invalidated based on significant changes.
// This prevents unnecessary invalidation during high-load scenarios when changes are minor.
//
// Returns true if ANY of these conditions are met:
// - Cache age exceeds MiningCandidateSmartCacheMaxAge (default 10s) - ensures new txs are eventually included
// - Transaction count changed by >10%
// - Block size changed by >1MB
// - Number of subtrees changed (structural change)
func (b *BlockAssembler) shouldInvalidateCache(newTxCount uint32, newSizeInBytes uint64, newSubtreeCount int) bool {
	b.cachedCandidate.mu.RLock()
	defer b.cachedCandidate.mu.RUnlock()

	// If no cache exists, don't invalidate (nothing to invalidate)
	if b.cachedCandidate.candidate == nil {
		return false
	}

	// Cache age check: invalidate if older than configured max age
	// This ensures new transactions are included even if they don't trigger
	// the threshold checks (e.g., steady trickle of small transactions)
	cacheAge := time.Since(b.cachedCandidate.lastUpdate)
	if cacheAge > b.settings.BlockAssembly.MiningCandidateSmartCacheMaxAge {
		return true
	}

	lastTxCount := b.cachedCandidate.lastTxCount
	lastSizeInBytes := b.cachedCandidate.lastSizeInBytes
	lastSubtreeCount := b.cachedCandidate.lastSubtreeCount

	// Subtree count changed - definitely invalidate (structure changed)
	if newSubtreeCount != lastSubtreeCount {
		return true
	}

	// Transaction count changed by >10%
	if lastTxCount > 0 {
		var txDelta uint32

		if newTxCount > lastTxCount {
			txDelta = newTxCount - lastTxCount
		} else {
			txDelta = lastTxCount - newTxCount
		}

		txChangePercent := (float64(txDelta) / float64(lastTxCount)) * 100
		if txChangePercent > 10.0 {
			return true
		}
	}

	// Block size changed by >1MB (1048576 bytes)
	const oneMB uint64 = 1048576
	if lastSizeInBytes > 0 {
		var sizeDelta uint64

		if newSizeInBytes > lastSizeInBytes {
			sizeDelta = newSizeInBytes - lastSizeInBytes
		} else {
			sizeDelta = lastSizeInBytes - newSizeInBytes
		}

		if sizeDelta > oneMB {
			return true
		}
	}

	// Changes are minor, keep cache valid
	return false
}

// SetSkipWaitForPendingBlocks sets the flag to skip waiting for pending blocks during startup.
// This is primarily used in test environments to prevent blocking on pending blocks.
func (b *BlockAssembler) SetSkipWaitForPendingBlocks(skip bool) {
	b.skipWaitForPendingBlocks = skip
}<|MERGE_RESOLUTION|>--- conflicted
+++ resolved
@@ -147,23 +147,9 @@
 	// currentRunningState tracks the current operational state
 	currentRunningState atomic.Value
 
-<<<<<<< HEAD
-	// cleanupService manages background cleanup tasks
-	cleanupService cleanup.Service
-
-	// cleanupServiceLoaded indicates if the cleanup service has been loaded
-	cleanupServiceLoaded atomic.Bool
-
-	// cleanupQueueCh queues cleanup operations (parent preserve + DAH cleanup) to prevent flooding during catchup
-	cleanupQueueCh chan uint32
-
-	// cleanupQueueWorkerStarted tracks if the cleanup queue worker is running
-	cleanupQueueWorkerStarted atomic.Bool
-
-=======
 	// unminedCleanupTicker manages periodic cleanup of old unmined transactions
 	unminedCleanupTicker *time.Ticker
->>>>>>> 3910fdff
+
 	// cachedCandidate stores the cached mining candidate
 	cachedCandidate *CachedMiningCandidate
 
