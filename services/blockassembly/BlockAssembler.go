--- conflicted
+++ resolved
@@ -1882,59 +1882,6 @@
 	return nil
 }
 
-<<<<<<< HEAD
-=======
-// startUnminedTransactionCleanup starts a background goroutine that periodically cleans up old unmined transactions.
-// The cleanup runs every 10 minutes and uses the store-agnostic cleanup function.
-func (b *BlockAssembler) startUnminedTransactionCleanup(ctx context.Context) {
-	if b.utxoStore == nil {
-		b.logger.Warnf("[BlockAssembler] no utxostore, skipping unmined transaction cleanup background job")
-		return
-	}
-
-	// Don't start if already running
-	if b.unminedCleanupTicker != nil {
-		b.logger.Debugf("[BlockAssembler] unmined transaction cleanup background job already running")
-		return
-	}
-
-	// Create a ticker for 10-minute intervals
-	b.unminedCleanupTicker = time.NewTicker(10 * time.Minute)
-
-	b.logger.Infof("[BlockAssembler] starting background cleanup of unmined transactions every 10 minutes")
-
-	go func() {
-		defer func() {
-			b.unminedCleanupTicker.Stop()
-			b.unminedCleanupTicker = nil
-		}()
-
-		for {
-			select {
-			case <-ctx.Done():
-				b.logger.Infof("[BlockAssembler] stopping unmined transaction cleanup background job")
-				return
-
-			case <-b.unminedCleanupTicker.C:
-				_, currentBlockHeight := b.CurrentBlock()
-				if currentBlockHeight > 0 {
-					cleanupCount, err := utxo.PreserveParentsOfOldUnminedTransactions(ctx, b.utxoStore, currentBlockHeight, b.settings, b.logger)
-
-					switch {
-					case err != nil:
-						b.logger.Errorf("[BlockAssembler] background cleanup of unmined transactions failed: %v", err)
-					case cleanupCount > 0:
-						b.logger.Infof("[BlockAssembler] background cleanup removed %d old unmined transactions", cleanupCount)
-					default:
-						b.logger.Debugf("[BlockAssembler] background cleanup found no old unmined transactions to remove")
-					}
-				}
-			}
-		}
-	}()
-}
-
->>>>>>> 9be00c54
 // invalidateMiningCandidateCache invalidates the cached mining candidate
 func (b *BlockAssembler) invalidateMiningCandidateCache() {
 	b.cachedCandidate.mu.Lock()
