--- conflicted
+++ resolved
@@ -16,81 +16,6 @@
 	"github.com/stretchr/testify/mock"
 	"github.com/stretchr/testify/require"
 )
-
-func TestStartUnminedTransactionCleanup(t *testing.T) {
-<<<<<<< HEAD
-	t.Skip("Ticker mechanism removed - parent preserve now runs in setBestBlockHeader. See TestParentPreserveInSetBestBlockHeader instead")
-=======
-	ctx, cancel := context.WithCancel(context.Background())
-	defer cancel()
-
-	t.Run("starts and stops cleanup ticker", func(t *testing.T) {
-		mockStore := new(utxo.MockUtxostore)
-		logger := ulogger.TestLogger{}
-		settings := test.CreateBaseTestSettings(t)
-
-		ba := &BlockAssembler{
-			utxoStore:       mockStore,
-			logger:          logger,
-			settings:        settings,
-			cachedCandidate: &CachedMiningCandidate{},
-		}
-
-		// Set block height to trigger cleanup
-		ba.setBestBlockHeader(nil, 100)
-
-		// Expect at least one cleanup call
-		mockStore.On("QueryOldUnminedTransactions", mock.Anything, mock.Anything).
-			Return([]chainhash.Hash{}, nil).
-			Maybe() // May or may not be called depending on timing
-
-		// Start cleanup
-		ba.startUnminedTransactionCleanup(ctx)
-
-		// Give it a moment to potentially run
-		time.Sleep(50 * time.Millisecond)
-
-		// Cancel context to stop
-		cancel()
-
-		// Give it time to stop
-		time.Sleep(50 * time.Millisecond)
-	})
-
-	t.Run("does not cleanup when block height is 0", func(t *testing.T) {
-		ctx := context.Background()
-		mockStore := new(utxo.MockUtxostore)
-		logger := ulogger.TestLogger{}
-		settings := test.CreateBaseTestSettings(t)
-
-		ba := &BlockAssembler{
-			utxoStore:       mockStore,
-			logger:          logger,
-			settings:        settings,
-			cachedCandidate: &CachedMiningCandidate{},
-		}
-
-		// Block height is 0
-		ba.setBestBlockHeader(nil, 0)
-
-		// Should not call cleanup
-		mockStore.AssertNotCalled(t, "QueryOldUnminedTransactions")
-
-		// Create a short-lived context
-		ctx, cancel := context.WithTimeout(ctx, 100*time.Millisecond)
-		defer cancel()
-
-		ba.startUnminedTransactionCleanup(ctx)
-
-		// Wait for context to expire
-		<-ctx.Done()
-		time.Sleep(50 * time.Millisecond)
-
-		// Verify no cleanup was called
-		mockStore.AssertNotCalled(t, "QueryOldUnminedTransactions")
-	})
->>>>>>> 9be00c54
-}
 
 // TestCleanupDuringStartup tests that cleanup runs before loading unmined transactions
 func TestCleanupDuringStartup(t *testing.T) {
