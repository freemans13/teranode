package tracing

import (
	"context"

	"github.com/opentracing/opentracing-go"
)

type Span struct {
	Ctx  context.Context
	span opentracing.Span
	// otSpan            trace.Span
	opentracingActive bool
	otelActive        bool
}

func Start(ctx context.Context, name string) Span {
	span := Span{
		Ctx: ctx,
	}

	span.opentracingActive = opentracing.IsGlobalTracerRegistered()
	if span.opentracingActive {
		span.span, span.Ctx = opentracing.StartSpanFromContext(span.Ctx, name)
	}

	// check whether otel is active
	//  span.otelActive = otel.Tracer("") != nil
	//  if span.otelActive {
	//	  span.Ctx, span.otSpan = otel.Tracer("").Start(span.Ctx, "PeerHandler:HandleBlock")
	//  }

	return span
}

func (s *Span) SetTag(key, value string) {
	if s.opentracingActive {
		s.span.SetTag(key, value)
	}
<<<<<<< HEAD

	if s.otelActive {
		s.otSpan.SetAttributes(attribute.String(key, value))
	}
=======
	//  if s.otelActive {
	//	  s.otSpan.SetAttributes(attribute.String(key, value))
	//  }
>>>>>>> 10441c01
}

func (s *Span) RecordError(err error) {
	if s.opentracingActive {
		s.span.SetTag("error", true)
		s.span.LogKV("error", err)
	}
<<<<<<< HEAD

	if s.otelActive {
		s.otSpan.RecordError(err)
	}
=======
	//  if s.otelActive {
	//	  s.otSpan.RecordError(err)
	//  }
>>>>>>> 10441c01
}

func (s *Span) Finish() {
	if s.opentracingActive {
		s.span.Finish()
	}
<<<<<<< HEAD

	if s.otelActive {
		s.otSpan.End()
	}
=======
	//  if s.otelActive {
	//	  s.otSpan.End()

>>>>>>> 10441c01
}<|MERGE_RESOLUTION|>--- conflicted
+++ resolved
@@ -37,16 +37,11 @@
 	if s.opentracingActive {
 		s.span.SetTag(key, value)
 	}
-<<<<<<< HEAD
 
-	if s.otelActive {
-		s.otSpan.SetAttributes(attribute.String(key, value))
-	}
-=======
 	//  if s.otelActive {
 	//	  s.otSpan.SetAttributes(attribute.String(key, value))
 	//  }
->>>>>>> 10441c01
+
 }
 
 func (s *Span) RecordError(err error) {
@@ -54,30 +49,18 @@
 		s.span.SetTag("error", true)
 		s.span.LogKV("error", err)
 	}
-<<<<<<< HEAD
 
-	if s.otelActive {
-		s.otSpan.RecordError(err)
-	}
-=======
 	//  if s.otelActive {
 	//	  s.otSpan.RecordError(err)
 	//  }
->>>>>>> 10441c01
+
 }
 
 func (s *Span) Finish() {
 	if s.opentracingActive {
 		s.span.Finish()
 	}
-<<<<<<< HEAD
 
-	if s.otelActive {
-		s.otSpan.End()
-	}
-=======
 	//  if s.otelActive {
 	//	  s.otSpan.End()
-
->>>>>>> 10441c01
 }