--- conflicted
+++ resolved
@@ -823,14 +823,9 @@
 
 
 utxostore.dev                                   = sqlite:///utxostore?expiration=300
-<<<<<<< HEAD
 # utxostore.dev.legacy                            = aerospike2://localhost:3000/test?set=utxo&externalStore=s3:///legacy-ubsv-eu-central-1?region=eu-central-1
 utxostore.dev.legacy                            = aerospike2://localhost:3000/test?set=utxo&externalStore=file:///external
-=======
 # utxostore.dev.legacy                          = aerospike://localhost:3000/test?set=utxo&externalStore=s3:///legacy-ubsv-eu-central-1?region=eu-central-1
-utxostore.dev.legacy                            = aerospike://localhost:3000/test?set=utxo&externalStore=file:///external
->>>>>>> 678eed79
-# utxostore.dev.liam                            = aerospike://localhost:3000/ubsv-store?set=utxo&expiration=4294967295
 utxostore.dev.liam                              = postgres://ubsv:ubsv@localhost:5432/ubsv?expiration=300
 utxostore.dev.simon                             = postgres://ubsv:ubsv@localhost:5432/ubsv?expiration=300
 utxostore.dev.stu                               = postgres://ubsv:ubsv@localhost:5432/ubsv?expiration=300
