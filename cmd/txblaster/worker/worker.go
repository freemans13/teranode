--- conflicted
+++ resolved
@@ -149,13 +149,6 @@
 }
 
 func (w *Worker) Start(ctx context.Context, withSeeder ...bool) (err error) {
-<<<<<<< HEAD
-=======
-	b := make([]byte, 64)
-	_, _ = rand.Read(b)
-	id := binary.BigEndian.Uint64(b) ^ uint64(time.Now().Nanosecond())
->>>>>>> d827053c
-
 	var keySet *extra.KeySet
 	if len(withSeeder) > 0 && withSeeder[0] {
 		w.logger.Infof(" \U00002699  worker is running with SEEDER")
